--- conflicted
+++ resolved
@@ -99,10 +99,6 @@
         }
 
         // Generate the code
-<<<<<<< HEAD
-=======
-        assert!(module.get(self.value).is_some());
->>>>>>> 687980ee
         let attr = module.attr(self.attribute);
         let attr = context.eval(module, attr)?;
         let expr = context.eval(module, self.value)?;
@@ -131,7 +127,6 @@
     }
 }
 
-<<<<<<< HEAD
 /// Inherit the value of the given attribute when spawning a new particle.
 ///
 /// This init modifier is used when spawning particles from other particles. The
@@ -201,7 +196,9 @@
         let code = self.eval(module, context)?;
         context.main_code += &code;
         Ok(())
-=======
+    }
+}
+
 #[cfg(test)]
 mod tests {
     use super::SetAttributeModifier;
@@ -223,6 +220,5 @@
             attr.eval(&mut module, &mut context),
             Err(ExprError::TypeError(_))
         ));
->>>>>>> 687980ee
     }
 }