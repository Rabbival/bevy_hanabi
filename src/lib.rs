#![deny(
    warnings,
    missing_copy_implementations,
    trivial_casts,
    trivial_numeric_casts,
    missing_docs,
    unsafe_code,
    unstable_features,
    unused_import_braces,
    clippy::suboptimal_flops,
    clippy::imprecise_flops,
    clippy::branches_sharing_code,
    clippy::suspicious_operation_groupings,
    clippy::useless_let_if_seq
)]
#![allow(clippy::too_many_arguments, clippy::type_complexity)]
#![allow(dead_code)] // TEMP

//! 🎆 Hanabi -- a GPU particle system plugin for the Bevy game engine.
//!
//! The 🎆 Hanabi particle system is a GPU-based particle system integrated with
//! the built-in Bevy renderer. It allows creating complex visual effects with
//! millions of particles simulated in real time, by leveraging the power of
//! compute shaders and offloading most of the work of particle simulating to
//! the GPU.
//!
//! _Note: This library makes heavy use of compute shaders to offload work to
//! the GPU in a performant way. Support for compute shaders on the `wasm`
//! target (WebAssembly) via WebGPU is only available in Bevy in general since
//! the Bevy v0.11, and is not yet available in this library.
//! See [#41](https://github.com/djeedai/bevy_hanabi/issues/41) for details on
//! progress._
//!
//! # 2D vs. 3D
//!
//! 🎆 Hanabi integrates both with the 2D and the 3D core pipelines of Bevy. The
//! 2D pipeline integration is controlled by the `2d` cargo feature, while the
//! 3D pipeline integration is controlled by the `3d` cargo feature. Both
//! features are enabled by default for convenience. As an optimization, users
//! can disable default features and re-enable only one of the two modes.
//!
//! ```toml
//! # Example: enable only 3D integration
//! bevy_hanabi = { version = "0.12", default-features = false, features = ["3d"] }
//! ```
//!
//! # Example
//!
//! Add the 🎆 Hanabi plugin to your app:
//!
//! ```no_run
//! # use bevy::prelude::*;
//! use bevy_hanabi::prelude::*;
//!
//! App::default()
//!     .add_plugins(DefaultPlugins)
//!     .add_plugins(HanabiPlugin)
//!     .run();
//! ```
//!
//! Create an [`EffectAsset`] describing a visual effect:
//!
//! ```
//! # use bevy::prelude::*;
//! # use bevy_hanabi::prelude::*;
//! fn setup(mut effects: ResMut<Assets<EffectAsset>>) {
//!     // Define a color gradient from red to transparent black
//!     let mut gradient = Gradient::new();
//!     gradient.add_key(0.0, Vec4::new(1., 0., 0., 1.));
//!     gradient.add_key(1.0, Vec4::splat(0.));
//!
//!     // Create a new expression module
//!     let mut module = Module::default();
//!
//!     // On spawn, randomly initialize the position of the particle
//!     // to be over the surface of a sphere of radius 2 units.
//!     let init_pos = SetPositionSphereModifier {
//!         center: module.lit(Vec3::ZERO),
//!         radius: module.lit(2.),
//!         dimension: ShapeDimension::Surface,
//!     };
//!
//!     // Also initialize a radial initial velocity to 6 units/sec
//!     // away from the (same) sphere center.
//!     let init_vel = SetVelocitySphereModifier {
//!         center: module.lit(Vec3::ZERO),
//!         speed: module.lit(6.),
//!     };
//!
//!     // Initialize the total lifetime of the particle, that is
//!     // the time for which it's simulated and rendered. This modifier
//!     // is almost always required, otherwise the particles won't show.
//!     let lifetime = module.lit(10.); // literal value "10.0"
//!     let init_lifetime = SetAttributeModifier::new(Attribute::LIFETIME, lifetime);
//!
//!     // Every frame, add a gravity-like acceleration downward
//!     let accel = module.lit(Vec3::new(0., -3., 0.));
//!     let update_accel = AccelModifier::new(accel);
//!
//!     // Create the effect asset
//!     let effect = EffectAsset::new(
//!         // Maximum number of particles alive at a time
//!         32768,
//!         // Spawn at a rate of 5 particles per second
//!         Spawner::rate(5.0.into()),
//!         // Move the expression module into the asset
//!         module,
//!     )
//!     .with_name("MyEffect")
//!     .init(init_pos)
//!     .init(init_vel)
//!     .init(init_lifetime)
//!     .update(update_accel)
//!     // Render the particles with a color gradient over their
//!     // lifetime. This maps the gradient key 0 to the particle spawn
//!     // time, and the gradient key 1 to the particle death (10s).
//!     .render(ColorOverLifetimeModifier { gradient });
//!
//!     // Insert into the asset system
//!     let effect_asset = effects.add(effect);
//! }
//! ```
//!
//! Then add an instance of that effect to an entity by spawning a
//! [`ParticleEffect`] component referencing the asset. The simplest way is
//! to use the [`ParticleEffectBundle`] to ensure all required components are
//! spawned together.
//!
//! ```
//! # use bevy::prelude::*;
//! # use bevy_hanabi::prelude::*;
//! # fn spawn_effect(mut commands: Commands) {
//! #   let effect_asset = Handle::<EffectAsset>::default();
//! commands.spawn(ParticleEffectBundle {
//!     effect: ParticleEffect::new(effect_asset),
//!     transform: Transform::from_translation(Vec3::Y),
//!     ..Default::default()
//! });
//! # }
//! ```
//!
//! # Workflow
//!
//! Authoring and using a particle effect follows this workflow:
//!
//! 1. Create an [`EffectAsset`] representing the definition of the particle
//!    effect. This asset is a proper Bevy [`Asset`], expected to be authored in
//!    advance, serialized, and shipped with your application. Creating an
//!    [`EffectAsset`] at runtime while the application is running is also
//!    supported, though. In any case however, the asset doesn't do anything by
//!    itself.
//! 2. At runtime, when the application is running, create an actual particle
//!    effect instance by spawning a [`ParticleEffect`] component (or use the
//!    [`ParticleEffectBundle`] for simplicity). The component references the
//!    [`EffectAsset`] via its `handle` field. Multiple instances can reference
//!    the same asset at the same time, and some changes to the asset are
//!    reflected to its instances, although not all changes are supported. In
//!    general, avoid changing an [`EffectAsset`] while it's in use by one or
//!    more [`ParticleEffect`].
//! 3. Also spawn an [`EffectProperties`] component on the same entity. This is
//!    required even if the effect doesn't use properties. See [properties] for
//!    more details.
//! 4. If actually using properties, update them through the
//!    [`EffectProperties`] at any time while the effect is active. This allows
//!    some moderate CPU-side control over the simulation and rendering of the
//!    effect, without having to destroy the effect and re-create a new one.

use std::fmt::Write as _;

#[cfg(feature = "2d")]
use bevy::math::FloatOrd;
use bevy::{
    prelude::*,
    utils::{HashMap, HashSet},
};
use serde::{Deserialize, Serialize};
use spawn::Initializer;
use thiserror::Error;

mod asset;
pub mod attributes;
mod bundle;
mod gradient;
pub mod graph;
pub mod modifier;
mod plugin;
pub mod properties;
mod render;
mod spawn;
mod time;

#[cfg(test)]
mod test_utils;

pub use asset::{AlphaMode, EffectAsset, EffectParent, MotionIntegration, SimulationCondition};
pub use attributes::*;
pub use bundle::ParticleEffectBundle;
pub use gradient::{Gradient, GradientKey};
pub use graph::*;
pub use modifier::*;
pub use plugin::{EffectSystems, HanabiPlugin};
pub use properties::*;
pub use render::{DebugSettings, LayoutFlags, ShaderCache};
pub use spawn::{
    tick_initializers, Cloner, CpuValue, EffectCloner, EffectInitializer, EffectInitializers,
    EffectSpawner, Random, Spawner,
};
pub use time::{EffectSimulation, EffectSimulationTime};

#[allow(missing_docs)]
pub mod prelude {
    #[doc(hidden)]
    pub use crate::*;
}

#[cfg(not(any(feature = "2d", feature = "3d")))]
compile_error!(
    "You need to enable at least one of the '2d' or '3d' features for anything to happen."
);

/// Get the smallest multiple of align greater than or equal to value, where
/// `align` must be a power of two.
///
/// # Panics
///
/// Panics if `align` is not a power of two.
// TODO - filler for usize.next_multiple_of()
// https://github.com/rust-lang/rust/issues/88581
pub(crate) fn next_multiple_of(value: usize, align: usize) -> usize {
    assert!(align & (align - 1) == 0); // power of 2
    let count = (value + align - 1) / align;
    count * align
}

/// Extension trait to convert an object to WGSL code.
///
/// This is mainly used for floating-point constants. This is required because
/// WGSL doesn't support a floating point constant without a decimal separator
/// (_e.g._ `0.` instead of `0`), which would be what a regular string
/// formatting function like [`format!()`] would produce, but which is
/// interpreted as an integral type by WGSL instead.
///
/// # Example
///
/// ```
/// # use bevy_hanabi::ToWgslString;
/// let x = 2.0_f32;
/// assert_eq!("let x = 2.;", format!("let x = {};", x.to_wgsl_string()));
/// ```
///
/// # Remark
///
/// This trait is soft-deprecated. It serves the same purpose as
/// [`EvalContext::eval()`], however it lacks any context for the evaluation of
/// an expression producing WGSL code, so its use is limited. It's still useful
/// for constant (literal) expressions, which do not require any context to
/// evaluate.
///
/// [`format!()`]: std::format
/// [`EvalContext::eval()`]: crate::graph::expr::EvalContext::eval
pub trait ToWgslString {
    /// Convert an object to a string representing its WGSL code.
    fn to_wgsl_string(&self) -> String;
}

impl ToWgslString for f32 {
    fn to_wgsl_string(&self) -> String {
        let s = format!("{self:.6}");
        s.trim_end_matches('0').to_string()
    }
}

impl ToWgslString for f64 {
    fn to_wgsl_string(&self) -> String {
        let s = format!("{self:.15}");
        s.trim_end_matches('0').to_string()
    }
}

impl ToWgslString for Vec2 {
    fn to_wgsl_string(&self) -> String {
        format!(
            "vec2<f32>({0},{1})",
            self.x.to_wgsl_string(),
            self.y.to_wgsl_string()
        )
    }
}

impl ToWgslString for Vec3 {
    fn to_wgsl_string(&self) -> String {
        format!(
            "vec3<f32>({0},{1},{2})",
            self.x.to_wgsl_string(),
            self.y.to_wgsl_string(),
            self.z.to_wgsl_string()
        )
    }
}

impl ToWgslString for Vec4 {
    fn to_wgsl_string(&self) -> String {
        format!(
            "vec4<f32>({0},{1},{2},{3})",
            self.x.to_wgsl_string(),
            self.y.to_wgsl_string(),
            self.z.to_wgsl_string(),
            self.w.to_wgsl_string()
        )
    }
}

impl ToWgslString for bool {
    fn to_wgsl_string(&self) -> String {
        if *self {
            "true".to_string()
        } else {
            "false".to_string()
        }
    }
}

impl ToWgslString for BVec2 {
    fn to_wgsl_string(&self) -> String {
        format!(
            "vec2<bool>({0},{1})",
            self.x.to_wgsl_string(),
            self.y.to_wgsl_string()
        )
    }
}

impl ToWgslString for BVec3 {
    fn to_wgsl_string(&self) -> String {
        format!(
            "vec3<bool>({0},{1},{2})",
            self.x.to_wgsl_string(),
            self.y.to_wgsl_string(),
            self.z.to_wgsl_string()
        )
    }
}

impl ToWgslString for BVec4 {
    fn to_wgsl_string(&self) -> String {
        format!(
            "vec4<bool>({0},{1},{2},{3})",
            self.x.to_wgsl_string(),
            self.y.to_wgsl_string(),
            self.z.to_wgsl_string(),
            self.w.to_wgsl_string()
        )
    }
}

impl ToWgslString for i32 {
    fn to_wgsl_string(&self) -> String {
        format!("{}", self)
    }
}

impl ToWgslString for IVec2 {
    fn to_wgsl_string(&self) -> String {
        format!(
            "vec2<i32>({0},{1})",
            self.x.to_wgsl_string(),
            self.y.to_wgsl_string()
        )
    }
}

impl ToWgslString for IVec3 {
    fn to_wgsl_string(&self) -> String {
        format!(
            "vec3<i32>({0},{1},{2})",
            self.x.to_wgsl_string(),
            self.y.to_wgsl_string(),
            self.z.to_wgsl_string()
        )
    }
}

impl ToWgslString for IVec4 {
    fn to_wgsl_string(&self) -> String {
        format!(
            "vec4<i32>({0},{1},{2},{3})",
            self.x.to_wgsl_string(),
            self.y.to_wgsl_string(),
            self.z.to_wgsl_string(),
            self.w.to_wgsl_string()
        )
    }
}

impl ToWgslString for u32 {
    fn to_wgsl_string(&self) -> String {
        format!("{}u", self)
    }
}

impl ToWgslString for UVec2 {
    fn to_wgsl_string(&self) -> String {
        format!(
            "vec2<u32>({0},{1})",
            self.x.to_wgsl_string(),
            self.y.to_wgsl_string()
        )
    }
}

impl ToWgslString for UVec3 {
    fn to_wgsl_string(&self) -> String {
        format!(
            "vec3<u32>({0},{1},{2})",
            self.x.to_wgsl_string(),
            self.y.to_wgsl_string(),
            self.z.to_wgsl_string()
        )
    }
}

impl ToWgslString for UVec4 {
    fn to_wgsl_string(&self) -> String {
        format!(
            "vec4<u32>({0},{1},{2},{3})",
            self.x.to_wgsl_string(),
            self.y.to_wgsl_string(),
            self.z.to_wgsl_string(),
            self.w.to_wgsl_string()
        )
    }
}

impl ToWgslString for CpuValue<f32> {
    fn to_wgsl_string(&self) -> String {
        match self {
            Self::Single(x) => x.to_wgsl_string(),
            Self::Uniform((a, b)) => format!(
                "(frand() * ({1} - {0}) + {0})",
                a.to_wgsl_string(),
                b.to_wgsl_string(),
            ),
        }
    }
}

impl ToWgslString for CpuValue<Vec2> {
    fn to_wgsl_string(&self) -> String {
        match self {
            Self::Single(v) => v.to_wgsl_string(),
            Self::Uniform((a, b)) => format!(
                "(frand2() * ({1} - {0}) + {0})",
                a.to_wgsl_string(),
                b.to_wgsl_string(),
            ),
        }
    }
}

impl ToWgslString for CpuValue<Vec3> {
    fn to_wgsl_string(&self) -> String {
        match self {
            Self::Single(v) => v.to_wgsl_string(),
            Self::Uniform((a, b)) => format!(
                "(frand3() * ({1} - {0}) + {0})",
                a.to_wgsl_string(),
                b.to_wgsl_string(),
            ),
        }
    }
}

impl ToWgslString for CpuValue<Vec4> {
    fn to_wgsl_string(&self) -> String {
        match self {
            Self::Single(v) => v.to_wgsl_string(),
            Self::Uniform((a, b)) => format!(
                "(frand4() * ({1} - {0}) + {0})",
                a.to_wgsl_string(),
                b.to_wgsl_string(),
            ),
        }
    }
}

/// Simulation space for the particles of an effect.
#[derive(Debug, Default, Clone, Copy, PartialEq, Eq, Reflect, Serialize, Deserialize)]
#[non_exhaustive]
pub enum SimulationSpace {
    /// Particles are simulated in global space.
    ///
    /// The global space is the Bevy world space. Particles simulated in global
    /// space are "detached" from the emitter when they spawn, and not
    /// influenced anymore by the emitter's [`Transform`] after spawning. The
    /// particle's [`Attribute::POSITION`] is the world space position of the
    /// particle.
    ///
    /// This is the default.
    #[default]
    Global,

    /// Particles are simulated in local effect space.
    ///
    /// The local space is the space associated with the [`Transform`] of the
    /// [`ParticleEffect`] component being simulated. Particles simulated in
    /// local effect space are "attached" to the effect, and will be affected by
    /// its [`Transform`]. The particle's [`Attribute::POSITION`] is the
    /// position of the particle relative to the effect's [`Transform`].
    Local,
}

impl SimulationSpace {
    /// Evaluate the simulation space expression.
    ///
    /// - In the init and udpate contexts, this expression transforms the
    ///   particle's position from simulation space to storage space.
    /// - In the render context, this expression transforms the particle's
    ///   position from simulation space to view space.
    pub fn eval(&self, context: &dyn EvalContext) -> Result<String, ExprError> {
        match context.modifier_context() {
            ModifierContext::Init | ModifierContext::Update => match *self {
                SimulationSpace::Global => {
                    if !context.particle_layout().contains(Attribute::POSITION) {
                        return Err(ExprError::GraphEvalError(format!("Global-space simulation requires that the particles have a {} attribute.", Attribute::POSITION.name())));
                    }
                    Ok(format!(
                        "particle.{} += transform[3].xyz;", // TODO: get_view_position()
                        Attribute::POSITION.name()
                    ))
                }
                SimulationSpace::Local => Ok("".to_string()),
            },
            ModifierContext::Render => Ok(match *self {
                // TODO: cast vec3 -> vec4 auomatically
                SimulationSpace::Global => "vec4<f32>(local_position, 1.0)",
                // TODO: transform_world_to_view(...)
                SimulationSpace::Local => "transform * vec4<f32>(local_position, 1.0)",
            }
            .to_string()),
            _ => Err(ExprError::GraphEvalError(
                "Invalid modifier context value.".to_string(),
            )),
        }
    }
}

/// Value a user wants to assign to a property with
/// [`EffectProperties::set()`] before the instance had a chance
/// to inspect its underlying asset and check the asset's defined properties.
///
/// A property with this name might not exist, in which case the value will be
/// discarded silently when the instance is initialized from its asset.
#[derive(Debug, Clone, PartialEq, Reflect)]
pub struct PropertyValue {
    /// Name of the property the value should be assigned to.
    name: String,

    /// The property value to assign, instead of the default value of the
    /// property.
    value: Value,
}

impl From<PropertyInstance> for PropertyValue {
    fn from(prop: PropertyInstance) -> Self {
        Self {
            name: prop.def.name().to_string(),
            value: prop.value,
        }
    }
}

impl From<&PropertyInstance> for PropertyValue {
    fn from(prop: &PropertyInstance) -> Self {
        Self {
            name: prop.def.name().to_string(),
            value: prop.value,
        }
    }
}

/// Visual effect made of particles.
///
/// The particle effect component represent a single instance of a visual
/// effect. The visual effect itself is described by a handle to an
/// [`EffectAsset`]. This instance is associated to an [`Entity`], inheriting
/// its [`Transform`] as the origin frame for its particle spawning.
///
/// # Content
///
/// The values in this component, with the exception of the handle to the
/// underlying asset itself ([`ParticleEffect::handle`]), are optional
/// per-instance overrides taking precedence over the fallback value set in the
/// [`EffectAsset`].
///
/// Note that the effect graph itself including all its modifiers cannot be
/// overridden per instance. For minor variations use different assets. If you
/// need too many variants try to use a property instead.
///
/// # Dependencies
///
/// This component must always be paired with a [`CompiledParticleEffect`]
/// component. Failure to do so will prevent the effect instance from working.
///
/// When spawning a new [`ParticleEffect`], consider using the
/// [`ParticleEffectBundle`] to ensure all the necessary components are present
/// on the entity for the effect to render correctly.
///
/// # Change detection
///
/// The [`CompiledParticleEffect`] component located on the same [`Entity`] as
/// the current [`ParticleEffect`] component is automatically updated when a
/// change occurs to this component. This separation is designed to leverage the
/// change detection system of Bevy, in order to ensure that any manual change
/// by the user is performed on this component and any automated change is
/// performed on the [`CompiledParticleEffect`] component. This allows
/// efficiently detecting when a user change requires an update to the compiled
/// particle effect, while ensuring conversely that internal mutations do not
/// invalidate the compiled effect and do not trigger a costly shader rebuild
/// for example.
#[derive(Debug, Default, Clone, Component, Reflect)]
#[reflect(Component)]
pub struct ParticleEffect {
    /// Handle of the effect to instantiate.
    pub handle: Handle<EffectAsset>,
    /// For 2D rendering, override the value of the Z coordinate of the layer at
    /// which the particles are rendered.
    ///
    /// This value is passed to the render pipeline and used when sorting
    /// transparent items to render, to order them. As a result, effects
    /// with different Z values cannot be batched together, which may
    /// negatively affect performance.
    ///
    /// Note that this value is shared by all particles of the effect instance.
    ///
    /// This is only available with the `2d` feature.
    #[cfg(feature = "2d")]
    pub z_layer_2d: Option<f32>,
}

impl ParticleEffect {
    /// Create a new particle effect without a spawner or any modifier.
    pub fn new(handle: Handle<EffectAsset>) -> Self {
        Self {
            handle,
            #[cfg(feature = "2d")]
            z_layer_2d: None,
        }
    }

    /// Set the value of the Z layer used when rendering in 2D mode.
    ///
    /// In 2D mode, the Bevy renderer sorts all render items according to their
    /// Z layer value, from back (negative) to front (positive). This
    /// function sets the value assigned to the current particle effect, to
    /// order it relative to any other 2D render item (including non-effects).
    /// Setting the value to `None` reverts to the default sorting and put the
    /// effect back into the default layer.
    ///
    /// This function has no effect when rendering in 3D mode.
    ///
    /// # Example
    ///
    /// ```
    /// # use bevy_hanabi::*;
    /// # use bevy::asset::Handle;
    /// # let asset = Handle::<EffectAsset>::default();
    /// // Always render the effect in front of the default layer (z=0)
    /// let effect = ParticleEffect::new(asset).with_z_layer_2d(Some(0.1));
    /// ```
    #[cfg(feature = "2d")]
    pub fn with_z_layer_2d(mut self, z_layer_2d: Option<f32>) -> Self {
        self.z_layer_2d = z_layer_2d;
        self
    }
}

/// Material for an effect instance.
///
/// A material component contains the render resources (textures) actually bound
/// to the slots defined in an effect's [`Module`]. That way, a same effect can
/// be rendered multiple times with different sets of textures.
///
/// The [`EffectMaterial`] component needs to be spawned on the same entity as
/// the [`ParticleEffect`].
#[derive(Debug, Default, Clone, Component)]
pub struct EffectMaterial {
    /// List of images to use to render the effect instance.
    pub images: Vec<Handle<Image>>,
}

/// Texture slot of a [`Module`].
///
/// A texture slot defines a named bind point where a texture can be attached
/// and sampled by an effect during rendering.
#[derive(Debug, Clone, PartialEq, Eq, Hash, Reflect, Serialize, Deserialize)]
pub struct TextureSlot {
    /// Unique slot name.
    pub name: String,
}

/// Texture layout.
///
/// Defines the list of texture slots for an effect.
#[derive(Debug, Default, Clone, PartialEq, Eq, Hash, Reflect, Serialize, Deserialize)]
pub struct TextureLayout {
    /// The list of slots.
    pub layout: Vec<TextureSlot>,
}

/// Effect shader.
///
/// Contains the configured shaders for the init, update, and render passes.
#[derive(Debug, Default, Clone)]
pub(crate) struct EffectShader {
    pub init: Handle<Shader>,
    pub update: Handle<Shader>,
    pub render: Handle<Shader>,
}

/// Source code (WGSL) of an effect.
///
/// The source code is generated from an [`EffectAsset`] by applying all
/// modifiers. The resulting source code is configured (the Hanabi variables
/// `{{VARIABLE}}` are replaced by the relevant WGSL code) but is not
/// specialized (the conditional directives like `#if` are still present).
#[derive(Debug)]
struct EffectShaderSource {
    pub shaders: Vec<EffectGroupShaderSource>,
    pub layout_flags: LayoutFlags,
}

#[derive(Debug)]
struct EffectGroupShaderSource {
    init: String,
    update: String,
    render: String,
}

/// Error resulting from the generating of the WGSL shader code of an
/// [`EffectAsset`].
#[derive(Debug, Error)]
pub enum ShaderGenerateError {
    /// Error related to an [`Expr`].
    #[error("Expression error: {0}")]
    Expr(ExprError),

    /// Shader validation error.
    #[error("Validation error: {0}")]
    Validate(String),
}

impl EffectShaderSource {
    /// Generate the effect shader WGSL source code.
    ///
    /// This takes a base asset effect and generate the WGSL code for the
    /// various shaders (init/update/render).
<<<<<<< HEAD
    pub fn generate(
        asset: &EffectAsset,
        parent_layout: Option<&ParticleLayout>,
        num_event_bindings: u32,
    ) -> Result<EffectShaderSource, ShaderGenerateError> {
        trace!(
            "Generating shader sources for asset '{}' with {} event bindings",
            asset.name,
            num_event_bindings
        );
=======
    pub fn generate(asset: &EffectAsset) -> Result<EffectShaderSource, ShaderGenerateError> {
        trace!("Generating shader sources for asset '{}'", asset.name,);
>>>>>>> 687980ee

        let particle_layout = asset.particle_layout();

        // The particle layout cannot be empty currently because we always emit some
        // Particle{} struct and it needs at least one field. There's probably no use
        // case for an empty layout anyway.
        if particle_layout.size() == 0 {
            return Err(ShaderGenerateError::Validate(format!(
                "Asset {} has invalid empty particle layout.",
                asset.name
            )));
        }

        // Currently the POSITION attribute is mandatory, as it's always used by the
        // render shader.
        if !particle_layout.contains(Attribute::POSITION) {
            return Err(ShaderGenerateError::Validate(format!(
                "The particle layout of asset {} is missing the {} attribute. Add a modifier using that attribute, for example the SetAttributeModifier.",
                asset.name, Attribute::POSITION.name()
            )));
        }

        // Generate the WGSL code declaring all the attributes inside the Particle
        // struct.
        let particle_attributes_code = particle_layout.generate_code();

        // For the renderer, assign all its inputs to the values of the attributes
        // present, or a default value.
        let mut inputs_code = String::new();
        // All required attributes, except the size/color which are variadic
        let required_attributes =
            HashSet::from_iter([Attribute::AXIS_X, Attribute::AXIS_Y, Attribute::AXIS_Z]);
        let mut present_attributes = HashSet::new();
        let mut has_size = false;
        let mut has_color = false;
        for attr_layout in particle_layout.attributes() {
            let attr = attr_layout.attribute;
            if attr == Attribute::SIZE {
                if !has_size {
                    inputs_code += &format!(
                        "var size = vec2<f32>(particle.{0}, particle.{0});\n",
                        Attribute::SIZE.name()
                    );
                    has_size = true;
                } else {
                    warn!("Attribute SIZE conflicts with another size attribute; ignored.");
                }
            } else if attr == Attribute::SIZE2 {
                if !has_size {
                    inputs_code += &format!("var size = particle.{0};\n", Attribute::SIZE2.name());
                    has_size = true;
                } else {
                    warn!("Attribute SIZE2 conflicts with another size attribute; ignored.");
                }
            } else if attr == Attribute::HDR_COLOR {
                if !has_color {
                    inputs_code +=
                        &format!("var color = particle.{};\n", Attribute::HDR_COLOR.name());
                    has_color = true;
                } else {
                    warn!("Attribute HDR_COLOR conflicts with another color attribute; ignored.");
                }
            } else if attr == Attribute::COLOR {
                if !has_color {
                    inputs_code += &format!(
                        "var color = unpack4x8unorm(particle.{0});\n",
                        Attribute::COLOR.name()
                    );
                    has_color = true;
                } else {
                    warn!("Attribute COLOR conflicts with another color attribute; ignored.");
                }
            } else {
                inputs_code += &format!("var {0} = particle.{0};\n", attr.name());
                present_attributes.insert(attr);
            }
        }
        // For all attributes required by the render shader, if they're not explicitly
        // stored in the particle layout, define a variable with their default value.
        if !has_size {
            inputs_code += &format!(
                "var size = {0};\n",
                Attribute::SIZE2.default_value().to_wgsl_string() // TODO - or SIZE?
            );
        }
        if !has_color {
            inputs_code += &format!(
                "var color = {};\n",
                Attribute::HDR_COLOR.default_value().to_wgsl_string() // TODO - or COLOR?
            );
        }
        for &attr in required_attributes.difference(&present_attributes) {
            inputs_code += &format!(
                "var {} = {};\n",
                attr.name(),
                attr.default_value().to_wgsl_string()
            );
        }

        // Generate the shader code defining the per-effect properties, if any
        let property_layout = asset.property_layout();
        let properties_code = property_layout.generate_code();
        let properties_binding_code = if property_layout.is_empty() {
            "// (no properties)".to_string()
        } else {
            "@group(1) @binding(3) var<storage, read> properties : Properties;".to_string()
        };

        // Parent particle buffer binding for init pass, if the effect has a parent.
        let parent_particle_binding_code = if parent_layout.is_some() {
            format!("@group(1) @binding(6) var<storage, read> parent_particle_buffer : ParentParticleBuffer;")
        } else {
            "// (no parent effect)".to_string()
        };

        // Event buffer bindings for the update pass, if the effect has one or more
        // child effects.
        let mut children_event_buffer_bindings_code = String::with_capacity(256);
        children_event_buffer_bindings_code.push_str(&format!(
            "@group(1) @binding(4) var<storage, read_write> child_infos : array<ChildInfo, {}>;\n",
            num_event_bindings.to_wgsl_string()
        ));
        let mut children_event_buffer_append_code = String::with_capacity(1024);
        let base_binding_index = 5;
        for i in 0..num_event_bindings {
            let binding_index = base_binding_index + i;
            children_event_buffer_bindings_code.push_str(&format!(
                "@group(1) @binding({binding_index}) var<storage, read_write> event_buffer_{i} : EventBuffer;\n"));
            children_event_buffer_append_code.push_str(&format!(
                r##"/// Append one or more spawn events to the event buffer.
fn append_spawn_events_{0}(particle_index: u32, count: u32) {{
    let dispatch_index = child_infos[{0}].init_indirect_dispatch_index;
    let capacity = arrayLength(&event_buffer_{0}.spawn_events);
    let base = min(u32(atomicAdd(&child_infos[{0}].event_count, i32(count))), capacity);
    let capped_count = min(count, capacity - base);
    for (var i = 0u; i < capped_count; i += 1u) {{
        event_buffer_{0}.spawn_events[base + i].particle_index = particle_index;
    }}
}}
"##,
                i,
            ));
        }
        children_event_buffer_bindings_code.pop();
        if children_event_buffer_bindings_code.is_empty() {
            children_event_buffer_bindings_code = "// (no child effect)".into();
        }
        children_event_buffer_append_code.pop();
        if children_event_buffer_append_code.is_empty() {
            children_event_buffer_append_code = "// (no child effect)".into();
        }

        // Start from the base module containing the expressions actually serialized in
        // the asset. We will add the ones created on-the-fly by applying the
        // modifiers to the contexts.
        let mut module = asset.module().clone();

        let mut layout_flags = LayoutFlags::NONE;
        if asset.simulation_space == SimulationSpace::Local {
            layout_flags |= LayoutFlags::LOCAL_SPACE_SIMULATION;
        }
        if let AlphaMode::Mask(_) = &asset.alpha_mode {
            layout_flags |= LayoutFlags::USE_ALPHA_MASK;
        }
        if asset.ribbon_group.is_some() {
            layout_flags |= LayoutFlags::RIBBONS;
        }

        let mut group_shader_sources = vec![];

        // Configure the init shader template, and make sure a corresponding shader
        // asset exists
        for dest_group_index in 0..(asset.init.len() as u32) {
            // Generate the shader code for the initializing shader
            let (init_code, init_extra, init_sim_space_transform_code, consume_gpu_spawn_events) = {
                // Apply all the init modifiers
                let mut init_context =
                    ShaderWriter::new(ModifierContext::Init, &property_layout, &particle_layout);
                for m in asset.init_modifiers_for_group(dest_group_index) {
                    if let Err(err) = m.apply(&mut module, &mut init_context) {
                        error!(
                            "Failed to compile effect '{}', error in init context: {}",
                            asset.name, err
                        );
                        return Err(ShaderGenerateError::Expr(err));
                    }
                }

                let sim_space_transform_code =
                    asset.simulation_space.eval(&init_context).map_err(|err| {
                        error!("Failed to compile effect's simulation space: {}", err);
                        ShaderGenerateError::Expr(err)
                    })?;

                // Effect uses GPU spawn events if it produces them, or if it has a parent and
                // consumes them from that parent.
                let consume_gpu_spawn_events =
                    init_context.emits_gpu_spawn_events().unwrap_or(false) || parent_layout.is_some();

                (
                    init_context.main_code,
                    init_context.extra_code,
                    sim_space_transform_code,
                    consume_gpu_spawn_events,
                )
            };

            let src_group_index = match asset.init[dest_group_index as usize] {
                Initializer::Spawner(_) => 0,
                Initializer::Cloner(cloner) => cloner.src_group_index,
            };
            let parent_particles_code = parent_layout
                .map(|layout| {
                    let attributes = layout.generate_code();
                    format!(
                        r#"struct ParentParticle {{
    {attributes}
}}

struct ParentParticleBuffer {{
    particles: array<ParentParticle>,
}}
"#
                    )
                })
                .unwrap_or_default();

            let init_shader_source = PARTICLES_INIT_SHADER_TEMPLATE
                .replace("{{ATTRIBUTES}}", &particle_attributes_code)
                .replace("{{INIT_CODE}}", &init_code)
                .replace("{{INIT_EXTRA}}", &init_extra)
                .replace("{{PARENT_PARTICLES}}", &parent_particles_code)
                .replace("{{PROPERTIES}}", &properties_code)
                .replace("{{PROPERTIES_BINDING}}", &properties_binding_code)
                .replace("{{PARENT_PARTICLE_BINDING}}", &parent_particle_binding_code)
                .replace("{{SRC_GROUP_INDEX}}", &src_group_index.to_string())
                .replace("{{DEST_GROUP_INDEX}}", &dest_group_index.to_string())
                .replace(
                    "{{SIMULATION_SPACE_TRANSFORM_PARTICLE}}",
                    &init_sim_space_transform_code,
                );
            trace!(
                "Configured init shader for '{}':\n{}",
                asset.name,
                init_shader_source
            );

            // Generate the shader code for the update shader
            let (mut update_code, update_extra, emit_gpu_spawn_events) = {
                let mut update_context =
                    ShaderWriter::new(ModifierContext::Update, &property_layout, &particle_layout);
                for m in asset.update_modifiers_for_group(dest_group_index) {
                    if let Err(err) = m.apply(&mut module, &mut update_context) {
<<<<<<< HEAD
                        error!("Failed to compile effect, error in update context: {}", err);
=======
                        error!(
                            "Failed to compile effect '{}', error in update context: {}",
                            asset.name, err
                        );
>>>>>>> 687980ee
                        return Err(ShaderGenerateError::Expr(err));
                    }
                }
                let emit_gpu_spawn_events =
                    update_context.emits_gpu_spawn_events().unwrap_or(false);
                (
                    update_context.main_code,
                    update_context.extra_code,
                    emit_gpu_spawn_events,
                )
            };

            if consume_gpu_spawn_events {
                layout_flags |= LayoutFlags::CONSUME_GPU_SPAWN_EVENTS;
            }
            if emit_gpu_spawn_events {
                layout_flags |= LayoutFlags::EMIT_GPU_SPAWN_EVENTS;
            }

            // Insert Euler motion integration if needed.
            let has_position = present_attributes.contains(&Attribute::POSITION);
            let has_velocity = present_attributes.contains(&Attribute::VELOCITY);
            if asset.motion_integration != MotionIntegration::None {
                if has_position && has_velocity {
                    // Note the prepended "\n" to prevent appending to a comment line.
                    let code = format!(
                        "\nparticle.{0} += particle.{1} * sim_params.delta_time;\n",
                        Attribute::POSITION.name(),
                        Attribute::VELOCITY.name()
                    );
                    if asset.motion_integration == MotionIntegration::PreUpdate {
                        update_code.insert_str(0, &code);
                    } else {
                        update_code += &code;
                    }
                } else {
                    warn!(
                        "Asset {} specifies motion integration but is missing {}.",
                        asset.name,
                        if has_position {
                            "Attribute::VELOCITY"
                        } else {
                            "Attribute::POSITION"
                        }
                    )
                }
            }

            // Generate the shader code for the render shader
            let (
                vertex_code,
                fragment_code,
                render_extra,
                alpha_cutoff_code,
                flipbook_scale_code,
                flipbook_row_count_code,
                material_bindings_code,
            ) = {
                let texture_layout = module.texture_layout();
                let mut render_context =
                    RenderContext::new(&property_layout, &particle_layout, &texture_layout);
                for m in asset.render_modifiers_for_group(dest_group_index) {
                    m.apply_render(&mut module, &mut render_context)
                        .map_err(ShaderGenerateError::Expr)?;
                }

                if render_context.needs_uv {
                    layout_flags |= LayoutFlags::NEEDS_UV;
                }

                let alpha_cutoff_code = if let AlphaMode::Mask(cutoff) = &asset.alpha_mode {
                    render_context.eval(&module, *cutoff).unwrap_or_else(|err| {
                        error!(
                            "Failed to evaluate the expression for AlphaMode::Mask, error: {}",
                            err
                        );

                        // In Debug, show everything to help diagnosing
                        #[cfg(debug_assertions)]
                        return 1_f32.to_wgsl_string();

                        // In Release, hide everything with an error
                        #[cfg(not(debug_assertions))]
                        return 0_f32.to_wgsl_string();
                    })
                } else {
                    String::new()
                };

                let (flipbook_scale_code, flipbook_row_count_code) =
                    if let Some(grid_size) = render_context.sprite_grid_size {
                        layout_flags |= LayoutFlags::FLIPBOOK;
                        // Note: row_count needs to be i32, not u32, because of sprite_index
                        let flipbook_row_count_code = (grid_size.x as i32).to_wgsl_string();
                        let flipbook_scale_code =
                            Vec2::new(1.0 / grid_size.x as f32, 1.0 / grid_size.y as f32)
                                .to_wgsl_string();
                        (flipbook_scale_code, flipbook_row_count_code)
                    } else {
                        (String::new(), String::new())
                    };

                trace!(
                    "Generating material bindings code for layout: {:?}",
                    texture_layout
                );
                let mut material_bindings_code = String::new();
                for (slot, _) in texture_layout.layout.iter().enumerate() {
                    material_bindings_code.push_str(&format!(
                        "@group(2) @binding(0) var material_texture_{slot}: texture_2d<f32>;
@group(2) @binding(1) var material_sampler_{slot}: sampler;
"
                    ));
                }

                (
                    render_context.vertex_code,
                    render_context.fragment_code,
                    render_context.render_extra,
                    alpha_cutoff_code,
                    flipbook_scale_code,
                    flipbook_row_count_code,
                    material_bindings_code,
                )
            };

            // Configure aging code
            let has_age = present_attributes.contains(&Attribute::AGE);
            let has_lifetime = present_attributes.contains(&Attribute::LIFETIME);
            let alive_init_code = if has_age && has_lifetime {
                format!(
                    "var is_alive = particle.{0} < particle.{1};",
                    Attribute::AGE.name(),
                    Attribute::LIFETIME.name()
                )
            } else {
                // Since we're using a dead index buffer, all particles that make it to the
                // update compute shader are guaranteed to be alive (we never
                // simulate dead particles).
                "var is_alive = true;".to_string()
            };
            let age_code = if has_age {
                format!(
                    "particle.{0} = particle.{0} + sim_params.delta_time;",
                    Attribute::AGE.name()
                )
            } else {
                "".to_string()
            } + "\n    "
                + &alive_init_code;

            // Configure reaping code
            let reap_code = if has_age && has_lifetime {
                format!(
                    "is_alive = is_alive && (particle.{0} < particle.{1});",
                    Attribute::AGE.name(),
                    Attribute::LIFETIME.name()
                )
            } else {
                "".to_string()
            };

            // Assign attributes individually instead of using struct
            // assignment. Otherwise we might race on `PREV` and `NEXT`
            // attributes, which might be updated behind our back when adjacent
            // particles die.
            let mut writeback_code = "".to_owned();
            for attribute in present_attributes.iter().filter(|attribute| {
                **attribute != Attribute::PREV && **attribute != Attribute::NEXT
            }) {
                writeln!(
                    &mut writeback_code,
                    "    particle_buffer.particles[index].{0} = particle.{0};",
                    attribute.name()
                )
                .unwrap();
            }

            let dest_group_index_code = format!("{}", dest_group_index);

            // Configure the update shader template, and make sure a corresponding shader
            // asset exists
            let update_shader_source = PARTICLES_UPDATE_SHADER_TEMPLATE
                .replace("{{PARTICLE_ATTRIBUTES}}", &particle_attributes_code)
                .replace("{{AGE_CODE}}", &age_code)
                .replace("{{REAP_CODE}}", &reap_code)
                .replace("{{UPDATE_CODE}}", &update_code)
                .replace("{{WRITEBACK_CODE}}", &writeback_code)
                .replace("{{UPDATE_EXTRA}}", &update_extra)
                .replace("{{PROPERTIES}}", &properties_code)
                .replace("{{PROPERTIES_BINDING}}", &properties_binding_code)
                .replace(
                    "{{CHILDREN_EVENT_BUFFER_BINDINGS}}",
                    &children_event_buffer_bindings_code,
                )
                .replace(
                    "{{CHILDREN_EVENT_BUFFER_APPEND}}",
                    &children_event_buffer_append_code,
                )
                .replace("{{GROUP_INDEX}}", &dest_group_index_code);
            trace!(
                "Configured update shader for '{}':\n{}",
                asset.name,
                update_shader_source
            );

            // Configure the render shader template, and make sure a corresponding shader
            // asset exists
            let render_shader_source = PARTICLES_RENDER_SHADER_TEMPLATE
                .replace("{{PARTICLE_ATTRIBUTES}}", &particle_attributes_code)
                .replace("{{INPUTS}}", &inputs_code)
                .replace("{{MATERIAL_BINDINGS}}", &material_bindings_code)
                .replace("{{VERTEX_MODIFIERS}}", &vertex_code)
                .replace("{{FRAGMENT_MODIFIERS}}", &fragment_code)
                .replace("{{RENDER_EXTRA}}", &render_extra)
                .replace("{{ALPHA_CUTOFF}}", &alpha_cutoff_code)
                .replace("{{FLIPBOOK_SCALE}}", &flipbook_scale_code)
                .replace("{{FLIPBOOK_ROW_COUNT}}", &flipbook_row_count_code);
            trace!(
                "Configured render shader for '{}':\n{}",
                asset.name,
                render_shader_source
            );

            group_shader_sources.push(EffectGroupShaderSource {
                init: init_shader_source,
                update: update_shader_source,
                render: render_shader_source,
            });
        }

        Ok(EffectShaderSource {
            shaders: group_shader_sources,
            layout_flags,
        })
    }
}

/// Compiled data for a [`ParticleEffect`].
///
/// This component is managed automatically, and generally should not be
/// accessed manually. It contains data generated from the associated
/// [`ParticleEffect`] component located on the same [`Entity`]. The data is
/// split into this component in particular for change detection reasons, and
/// any change to the associated [`ParticleEffect`] will cause the values of
/// this component to be recalculated. Otherwise the data is cached
/// frame-to-frame for performance.
///
/// All [`ParticleEffect`]s are compiled by the system running in the
/// [`EffectSystems::CompileEffects`] set every frame when they're spawned or
/// when they change, irrelevant of whether the entity if visible
/// ([`Visibility::Visible`]).
#[derive(Debug, Clone, Component)]
pub struct CompiledParticleEffect {
    /// Handle to the underlying asset.
    asset: Handle<EffectAsset>,
    /// Parent effect, if any.
    parent: Option<Entity>,
    /// Child effects.
    children: Vec<Entity>,
    /// Cached simulation condition, to avoid having to query the asset each
    /// time we need it.
    simulation_condition: SimulationCondition,
    /// Handle to the effect shaders for his effect instance (one per group), if
    /// configured.
    effect_shaders: Vec<EffectShader>,
    /// Textures used by the effect, if any.
    textures: Vec<Handle<Image>>,
    /// 2D layer for the effect instance.
    #[cfg(feature = "2d")]
    z_layer_2d: FloatOrd,
    /// Layout flags.
    layout_flags: LayoutFlags,
    /// Alpha mode.
    alpha_mode: AlphaMode,
    parent_particle_layout: Option<ParticleLayout>,
}

impl Default for CompiledParticleEffect {
    fn default() -> Self {
        Self {
            asset: default(),
            parent: None,
            children: vec![],
            simulation_condition: SimulationCondition::default(),
            effect_shaders: vec![],
            textures: vec![],
            #[cfg(feature = "2d")]
            z_layer_2d: FloatOrd(0.0),
            layout_flags: LayoutFlags::NONE,
            alpha_mode: default(),
            parent_particle_layout: None,
        }
    }
}

impl CompiledParticleEffect {
    /// Clear the compiled data from this component.
    pub(crate) fn clear(&mut self) {
        self.asset = Handle::default();
        self.effect_shaders.clear();
        self.textures.clear();
    }

    /// Update the compiled effect from its asset and instance.
    pub(crate) fn update(
        &mut self,
        rebuild: bool,
        #[cfg(feature = "2d")] z_layer_2d: FloatOrd,
        instance: &ParticleEffect,
        material: Option<&EffectMaterial>,
        asset: &EffectAsset,
        parent_entity: Option<Entity>,
        child_entities: Vec<Entity>,
        parent_layout: Option<ParticleLayout>,
        shaders: &mut ResMut<Assets<Shader>>,
        shader_cache: &mut ResMut<ShaderCache>,
    ) {
        trace!(
            "Updating (rebuild:{}) compiled particle effect '{}' ({:?})",
            rebuild,
            asset.name,
            instance.handle,
        );

        // #289 - Panic in fn extract_effects
        // We now keep a strong handle. Since CompiledParticleEffect is kept in sync
        // with the source ParticleEffect, this shouldn't produce any strong cyclic
        // dependency.
        debug_assert!(instance.handle.is_strong());

        // Note: if something marked the ParticleEffect as changed (via Mut for example)
        // but didn't actually change anything, or at least didn't change the asset,
        // then we may end up here with the same asset handle. Don't try to be
        // too smart, and rebuild everything anyway, it's easier than trying to
        // diff what may or may not have changed.
        self.asset = instance.handle.clone();
        self.simulation_condition = asset.simulation_condition;

        // Check if the instance changed. If so, rebuild some data from this compiled
        // effect based on the new data of the effect instance.
        if rebuild {
            // Clear the compiled effect if the effect instance changed. We could try to get
            // smarter here, only invalidate what changed, but for now just wipe everything
            // and rebuild from scratch all three shaders together.
            self.effect_shaders.clear();

            // Update the 2D layer
            #[cfg(feature = "2d")]
            {
                self.z_layer_2d = z_layer_2d;
            }
        }

        // If the shaders are already compiled, there's nothing more to do
        if !self.effect_shaders.is_empty() {
            return;
        }

        self.alpha_mode = asset.alpha_mode;
        self.parent = parent_entity;
        self.children = child_entities;

        let num_event_bindings = self.children.len() as u32;
        let shader_source =
            match EffectShaderSource::generate(asset, parent_layout.as_ref(), num_event_bindings) {
                Ok(shader_source) => shader_source,
                Err(err) => {
                    error!(
                        "Failed to generate shaders for effect asset '{}': {}",
                        asset.name, err
                    );
                    return;
                }
            };

        self.layout_flags = shader_source.layout_flags;
        self.parent_particle_layout = parent_layout;

        // TODO - Replace with Option<EffectShader { handle: Handle<Shader>, hash:
        // u64 }> where the hash takes into account the code and extra code
        // for each pass (and any other varying item). We don't need to keep
        // around the entire shader code, only a hash of it for compare (or, maybe safer
        // to avoid hash collisions, an index into a shader cache). The only
        // use is to be able to compare 2 instances and see if they can be
        // batched together.
        self.effect_shaders = shader_source
            .shaders
            .iter()
            .map(|effect_group_shader_source| {
                let init = shader_cache.get_or_insert(
                    &asset.name,
                    "init",
                    &effect_group_shader_source.init,
                    shaders,
                );
                let update = shader_cache.get_or_insert(
                    &asset.name,
                    "update",
                    &effect_group_shader_source.update,
                    shaders,
                );
                let render = shader_cache.get_or_insert(
                    &asset.name,
                    "render",
                    &effect_group_shader_source.render,
                    shaders,
                );
                EffectShader {
                    init,
                    update,
                    render,
                }
            })
            .collect();

        trace!(
            "CompiledParticleEffect::update(): shaders={:?} texture_count={} layout_flags={:?}",
            self.effect_shaders,
            material.map(|mat| mat.images.len()).unwrap_or(0),
            self.layout_flags,
        );

        self.textures = material.map(|mat| &mat.images).cloned().unwrap_or_default();
    }

    /// Get the effect shader if configured, or `None` otherwise.
    pub(crate) fn get_configured_shaders(&self) -> &[EffectShader] {
        &self.effect_shaders
    }
}

const PARTICLES_INIT_SHADER_TEMPLATE: &str = include_str!("render/vfx_init.wgsl");
const PARTICLES_UPDATE_SHADER_TEMPLATE: &str = include_str!("render/vfx_update.wgsl");
const PARTICLES_RENDER_SHADER_TEMPLATE: &str = include_str!("render/vfx_render.wgsl");

/// Trait to convert any data structure to its equivalent shader code.
trait ShaderCode {
    /// Generate the shader code for the current state of the object.
    fn to_shader_code(&self, input: &str) -> String;
}

impl ShaderCode for Gradient<Vec2> {
    fn to_shader_code(&self, input: &str) -> String {
        if self.keys().is_empty() {
            return String::new();
        }
        let mut s: String = self
            .keys()
            .iter()
            .enumerate()
            .map(|(index, key)| {
                format!(
                    "let t{0} = {1};\nlet v{0} = {2};",
                    index,
                    key.ratio().to_wgsl_string(),
                    key.value.to_wgsl_string()
                )
            })
            .fold("// Gradient\n".into(), |s, key| s + &key + "\n");
        if self.keys().len() == 1 {
            s + "return v0;\n"
        } else {
            s += &format!("if ({input} <= t0) {{ return v0; }}\n");
            let mut s = self
                .keys()
                .iter()
                .skip(1)
                .enumerate()
                .map(|(index, _key)| {
                    format!(
                        "else if ({input} <= t{1}) {{ return mix(v{0}, v{1}, ({input} - t{0}) / (t{1} - t{0})); }}\n",
                        index,
                        index + 1
                    )
                })
                .fold(s, |s, key| s + &key);
            let _ = writeln!(s, "else {{ return v{}; }}", self.keys().len() - 1);
            s
        }
    }
}

impl ShaderCode for Gradient<Vec4> {
    fn to_shader_code(&self, input: &str) -> String {
        if self.keys().is_empty() {
            return String::new();
        }
        let mut s: String = self
            .keys()
            .iter()
            .enumerate()
            .map(|(index, key)| {
                format!(
                    "let t{0} = {1};\nlet c{0} = {2};",
                    index,
                    key.ratio().to_wgsl_string(),
                    key.value.to_wgsl_string()
                )
            })
            .fold("// Gradient\n".into(), |s, key| s + &key + "\n");
        if self.keys().len() == 1 {
            s + "return c0;\n"
        } else {
            s += &format!("if ({input} <= t0) {{ return c0; }}\n");
            let mut s = self
                .keys()
                .iter()
                .skip(1)
                .enumerate()
                .map(|(index, _key)| {
                    format!(
                        "else if ({input} <= t{1}) {{ return mix(c{0}, c{1}, ({input} - t{0}) / (t{1} - t{0})); }}\n",
                        index,
                        index + 1
                    )
                })
                .fold(s, |s, key| s + &key);
            let _ = writeln!(s, "else {{ return c{}; }}", self.keys().len() - 1);
            s
        }
    }
}

/// Compile all the [`ParticleEffect`] components into a
/// [`CompiledParticleEffect`].
///
/// This system runs in the [`EffectSystems::CompileEffects`] set of the
/// [`PostUpdate`] schedule. It gathers all new instances of [`ParticleEffect`],
/// as well as instances which changed, and (re)compile them into an optimized
/// form saved into the [`CompiledParticleEffect`] component.
///
/// Hidden instances are compiled like visible ones, both to allow users to
/// compile "in the background" by spawning a hidden effect, and also to prevent
/// having mixed state where only some effects are compiled, and effects
/// becoming visible later need to be special casing. If you want to avoid
/// compiling an effect, don't spawn it.
fn compile_effects(
    effects: Res<Assets<EffectAsset>>,
    mut shaders: ResMut<Assets<Shader>>,
    mut shader_cache: ResMut<ShaderCache>,
    mut q_effects: Query<(
        Entity,
        Ref<ParticleEffect>,
        Option<Ref<EffectMaterial>>,
        Option<Ref<EffectParent>>,
        &mut CompiledParticleEffect,
    )>,
) {
    trace!("compile_effects: {} effect(s)", q_effects.iter().len());
<<<<<<< HEAD

    // Loop over all existing effects and collect the valid ones. We do a separate
    // pass because we can't borrow mutably while doing a double lookup on the
    // query. This map is used to lookup valid parents, and filter out effects with
    // a declared parent but unresolved parent asset.
    let particle_layouts_and_parents: HashMap<Entity, (ParticleLayout, Option<Entity>)> = q_effects
        .iter()
        .filter_map(|(entity, effect, _, parent, _)| {
            effects
                .get(&effect.handle)
                .map(|asset| (entity, (asset.particle_layout(), parent.map(|p| p.entity))))
        })
        .collect();

    // Count children
    let mut children: HashMap<Entity, Vec<Entity>> =
        HashMap::with_capacity(particle_layouts_and_parents.len());
    for (child, (_, parent)) in particle_layouts_and_parents.iter() {
        if let Some(parent) = parent.as_ref() {
            children.entry(*parent).or_default().push(*child);
        }
    }
=======
>>>>>>> 687980ee

    // Loop over all existing effects to update them, including invisible ones
    for (asset, entity, effect, material, parent_entity, parent_layout, mut compiled_effect) in
        q_effects
            .iter_mut()
            .filter_map(|(entity, effect, material, parent, compiled_effect)| {
                // Check if asset is available, otherwise silently ignore as we can't check for
                // changes, and conceptually it makes no sense to render a particle effect whose
                // asset was unloaded.
                let asset = effects.get(&effect.handle)?;

                // Same for the parent asset, if any.
                let (parent_entity, parent_layout) = if let Some(parent) = &parent {
                    let Some((parent_layout, _)) = particle_layouts_and_parents.get(&parent.entity)
                    else {
                        // There's a parent declared, but not found. Skip the current asset.
                        return None;
                    };
                    // Declared parent with found parent asset, child asset is valid.
                    (Some(parent.entity), Some(parent_layout.clone()))
                } else {
                    // No declared parent, asset is valid.
                    (None, None)
                };

                Some((
                    asset,
                    entity,
                    effect,
                    material,
                    parent_entity,
                    parent_layout,
                    compiled_effect,
                ))
            })
    {
        let child_entities = children
            .get_mut(&entity)
            .map(|vec| std::mem::take(vec))
            .unwrap_or_default();

        // If the ParticleEffect didn't change, and the compiled one is for the correct
        // asset, then there's nothing to do.
        let material_changed = material.as_ref().map_or(false, |r| r.is_changed());
        let need_rebuild =
            effect.is_changed() || material_changed || compiled_effect.children != child_entities;
        if !need_rebuild && (compiled_effect.asset == effect.handle) {
            continue;
        }

        if need_rebuild {
            debug!("Invalidating the compiled cache for effect on entity {:?} due to changes in the ParticleEffect component. If you see this message too much, then performance might be affected. Find why the change detection of the ParticleEffect is triggered.", entity);
        }

        #[cfg(feature = "2d")]
        let z_layer_2d = effect
            .z_layer_2d
            .map_or(FloatOrd(asset.z_layer_2d), |z_layer_2d| {
                FloatOrd(z_layer_2d)
            });

        compiled_effect.update(
            need_rebuild,
            #[cfg(feature = "2d")]
            z_layer_2d,
            &effect,
            material.map(|r| r.into_inner()),
            asset,
            parent_entity,
            child_entities,
            parent_layout,
            &mut shaders,
            &mut shader_cache,
        );
    }

    // Clear removed effects, to allow them to be released by the asset server
    for (_, effect, _, parent, mut compiled_effect) in q_effects.iter_mut() {
        // If the effect has no asset, clear its compilation
        if effects.get(&effect.handle).is_none() {
            compiled_effect.clear();
        }

        // If the effect has a parent, and that parent has no asset, also clear the
        // child's compilation.
        if let Some(parent) = parent {
            if particle_layouts_and_parents.get(&parent.entity).is_none() {
                compiled_effect.clear();
            }
        }
    }
}

/// Update all properties of a [`ParticleEffect`] into its associated
/// [`EffectProperties`].
///
/// This system runs in the [`EffectSystems::UpdatePropertiesFromAsset`] set of
/// the [`PostUpdate`] schedule. It gathers all new instances of
/// [`ParticleEffect`], as well as instances which changed, and update their
/// associated [`EffectProperties`] component.
///
/// Hidden instances are processed like visible ones, both to allow users to
/// compile "in the background" by spawning a hidden effect, and also to prevent
/// having mixed state where only some effects are compiled, and effects
/// becoming visible later need to be special casing. If you want to avoid
/// compiling an effect, don't spawn it.
fn update_properties_from_asset(
    assets: Res<Assets<EffectAsset>>,
    mut q_effects: Query<(Ref<ParticleEffect>, &mut EffectProperties), Changed<ParticleEffect>>,
) {
    trace!("====== update_properties_from_asset()");

    // Loop over all existing effects, including invisible ones
    for (effect, properties) in q_effects.iter_mut() {
        // Check if the asset is available, otherwise silently ignore as we can't check
        // for changes, and conceptually it makes no sense to render a particle
        // effect whose asset was unloaded.
        let Some(asset) = assets.get(&effect.handle) else {
            continue;
        };

        EffectProperties::update(properties, asset.properties(), effect.is_added());
    }
}

/// Event sent by [`gather_removed_effects()`] with the list of effects removed
/// during this frame.
///
/// The event is consumed during the extract phase by the [`extract_effects()`]
/// system, to clean-up unused GPU resources.
///
/// [`extract_effects()`]: crate::render::extract_effects
#[derive(Event)]
struct RemovedEffectsEvent {
    entities: Vec<Entity>,
}

/// Gather all the removed [`ParticleEffect`] components to allow cleaning-up
/// unused GPU resources.
///
/// This system executes inside the [`EffectSystems::GatherRemovedEffects`]
/// set of the [`PostUpdate`] schedule.
fn gather_removed_effects(
    mut removed_effects: RemovedComponents<ParticleEffect>,
    mut removed_effects_event_writer: EventWriter<RemovedEffectsEvent>,
) {
    let entities: Vec<Entity> = removed_effects.read().collect();
    if !entities.is_empty() {
        removed_effects_event_writer.send(RemovedEffectsEvent { entities });
    }
}

#[cfg(test)]
mod tests {
    use std::ops::DerefMut;

    use bevy::{
        asset::{
            io::{
                memory::{Dir, MemoryAssetReader},
                AssetSourceBuilder, AssetSourceBuilders, AssetSourceId,
            },
            AssetServerMode,
        },
        render::view::{VisibilityPlugin, VisibilitySystems},
        tasks::{IoTaskPool, TaskPoolBuilder},
    };
    use naga_oil::compose::{Composer, NagaModuleDescriptor, ShaderDefValue};

    use super::*;
    use crate::spawn::new_rng;

    const INTS: &[usize] = &[1, 2, 4, 8, 9, 15, 16, 17, 23, 24, 31, 32, 33];
    const INTS_POW2: &[usize] = &[1, 2, 4, 8, 16, 32, 64, 128, 256, 512, 1024];

    /// Same as `INTS`, rounded up to 16
    const INTS16: &[usize] = &[16, 16, 16, 16, 16, 16, 16, 32, 32, 32, 32, 32, 48];

    #[test]
    fn next_multiple() {
        // align-1 is no-op
        for &size in INTS {
            assert_eq!(size, next_multiple_of(size, 1));
        }

        // zero-sized is always aligned
        for &align in INTS_POW2 {
            assert_eq!(0, next_multiple_of(0, align));
        }

        // size < align : rounds up to align
        for &size in INTS {
            assert_eq!(256, next_multiple_of(size, 256));
        }

        // size > align : actually aligns
        for (&size, &aligned_size) in INTS.iter().zip(INTS16) {
            assert_eq!(aligned_size, next_multiple_of(size, 16));
        }
    }

    #[test]
    fn to_wgsl_f32() {
        let s = 1.0_f32.to_wgsl_string();
        assert_eq!(s, "1.");
        let s = (-1.0_f32).to_wgsl_string();
        assert_eq!(s, "-1.");
        let s = 1.5_f32.to_wgsl_string();
        assert_eq!(s, "1.5");
        let s = 0.5_f32.to_wgsl_string();
        assert_eq!(s, "0.5");
        let s = 0.123_456_78_f32.to_wgsl_string();
        assert_eq!(s, "0.123457"); // 6 digits
    }

    #[test]
    fn to_wgsl_f64() {
        let s = 1.0_f64.to_wgsl_string();
        assert_eq!(s, "1.");
        let s = (-1.0_f64).to_wgsl_string();
        assert_eq!(s, "-1.");
        let s = 1.5_f64.to_wgsl_string();
        assert_eq!(s, "1.5");
        let s = 0.5_f64.to_wgsl_string();
        assert_eq!(s, "0.5");
        let s = 0.123_456_789_012_345_67_f64.to_wgsl_string();
        assert_eq!(s, "0.123456789012346"); // 15 digits
    }

    #[test]
    fn to_wgsl_vec() {
        let s = Vec2::new(1., 2.).to_wgsl_string();
        assert_eq!(s, "vec2<f32>(1.,2.)");
        let s = Vec3::new(1., 2., -1.).to_wgsl_string();
        assert_eq!(s, "vec3<f32>(1.,2.,-1.)");
        let s = Vec4::new(1., 2., -1., 2.).to_wgsl_string();
        assert_eq!(s, "vec4<f32>(1.,2.,-1.,2.)");
    }

    #[test]
    fn to_wgsl_ivec() {
        let s = IVec2::new(1, 2).to_wgsl_string();
        assert_eq!(s, "vec2<i32>(1,2)");
        let s = IVec3::new(1, 2, -1).to_wgsl_string();
        assert_eq!(s, "vec3<i32>(1,2,-1)");
        let s = IVec4::new(1, 2, -1, 2).to_wgsl_string();
        assert_eq!(s, "vec4<i32>(1,2,-1,2)");
    }

    #[test]
    fn to_wgsl_uvec() {
        let s = UVec2::new(1, 2).to_wgsl_string();
        assert_eq!(s, "vec2<u32>(1u,2u)");
        let s = UVec3::new(1, 2, 42).to_wgsl_string();
        assert_eq!(s, "vec3<u32>(1u,2u,42u)");
        let s = UVec4::new(1, 2, 42, 5).to_wgsl_string();
        assert_eq!(s, "vec4<u32>(1u,2u,42u,5u)");
    }

    #[test]
    fn to_wgsl_bvec() {
        let s = BVec2::new(false, true).to_wgsl_string();
        assert_eq!(s, "vec2<bool>(false,true)");
        let s = BVec3::new(false, true, true).to_wgsl_string();
        assert_eq!(s, "vec3<bool>(false,true,true)");
        let s = BVec4::new(false, true, true, false).to_wgsl_string();
        assert_eq!(s, "vec4<bool>(false,true,true,false)");
    }

    #[test]
    fn to_wgsl_value_f32() {
        let s = CpuValue::Single(1.0_f32).to_wgsl_string();
        assert_eq!(s, "1.");
        let s = CpuValue::Uniform((1.0_f32, 2.0_f32)).to_wgsl_string();
        assert_eq!(s, "(frand() * (2. - 1.) + 1.)");
    }

    #[test]
    fn to_wgsl_value_vec2() {
        let s = CpuValue::Single(Vec2::ONE).to_wgsl_string();
        assert_eq!(s, "vec2<f32>(1.,1.)");
        let s = CpuValue::Uniform((Vec2::ZERO, Vec2::ONE)).to_wgsl_string();
        assert_eq!(
            s,
            "(frand2() * (vec2<f32>(1.,1.) - vec2<f32>(0.,0.)) + vec2<f32>(0.,0.))"
        );
    }

    #[test]
    fn to_wgsl_value_vec3() {
        let s = CpuValue::Single(Vec3::ONE).to_wgsl_string();
        assert_eq!(s, "vec3<f32>(1.,1.,1.)");
        let s = CpuValue::Uniform((Vec3::ZERO, Vec3::ONE)).to_wgsl_string();
        assert_eq!(
            s,
            "(frand3() * (vec3<f32>(1.,1.,1.) - vec3<f32>(0.,0.,0.)) + vec3<f32>(0.,0.,0.))"
        );
    }

    #[test]
    fn to_wgsl_value_vec4() {
        let s = CpuValue::Single(Vec4::ONE).to_wgsl_string();
        assert_eq!(s, "vec4<f32>(1.,1.,1.,1.)");
        let s = CpuValue::Uniform((Vec4::ZERO, Vec4::ONE)).to_wgsl_string();
        assert_eq!(s, "(frand4() * (vec4<f32>(1.,1.,1.,1.) - vec4<f32>(0.,0.,0.,0.)) + vec4<f32>(0.,0.,0.,0.))");
    }

    #[test]
    fn to_shader_code() {
        let mut grad = Gradient::new();
        assert_eq!("", grad.to_shader_code("key"));

        grad.add_key(0.0, Vec4::splat(0.0));
        assert_eq!(
            "// Gradient\nlet t0 = 0.;\nlet c0 = vec4<f32>(0.,0.,0.,0.);\nreturn c0;\n",
            grad.to_shader_code("key")
        );

        grad.add_key(1.0, Vec4::new(1.0, 0.0, 0.0, 1.0));
        assert_eq!(
            r#"// Gradient
let t0 = 0.;
let c0 = vec4<f32>(0.,0.,0.,0.);
let t1 = 1.;
let c1 = vec4<f32>(1.,0.,0.,1.);
if (key <= t0) { return c0; }
else if (key <= t1) { return mix(c0, c1, (key - t0) / (t1 - t0)); }
else { return c1; }
"#,
            grad.to_shader_code("key")
        );
    }

    #[test]
    fn test_simulation_space_eval() {
        let particle_layout = ParticleLayout::empty();
        let property_layout = PropertyLayout::default();
        {
            // Local is always available
            let ctx =
                ShaderWriter::new(ModifierContext::Update, &property_layout, &particle_layout);
            assert!(SimulationSpace::Local.eval(&ctx).is_ok());
            assert!(SimulationSpace::Global.eval(&ctx).is_err());

            // Global requires storing the particle's position
            let particle_layout = ParticleLayout::new().append(Attribute::POSITION).build();
            let ctx =
                ShaderWriter::new(ModifierContext::Update, &property_layout, &particle_layout);
            assert!(SimulationSpace::Local.eval(&ctx).is_ok());
            assert!(SimulationSpace::Global.eval(&ctx).is_ok());
        }
        {
            // Local is always available
            let ctx =
                ShaderWriter::new(ModifierContext::Update, &property_layout, &particle_layout);
            assert!(SimulationSpace::Local.eval(&ctx).is_ok());
            assert!(SimulationSpace::Global.eval(&ctx).is_err());

            // Global requires storing the particle's position
            let particle_layout = ParticleLayout::new().append(Attribute::POSITION).build();
            let ctx =
                ShaderWriter::new(ModifierContext::Update, &property_layout, &particle_layout);
            assert!(SimulationSpace::Local.eval(&ctx).is_ok());
            assert!(SimulationSpace::Global.eval(&ctx).is_ok());
        }
        {
            // In the render context, the particle position is always available (either
            // stored or not), so the simulation space can always be evaluated.
            let texture_layout = TextureLayout::default();
            let ctx = RenderContext::new(&property_layout, &particle_layout, &texture_layout);
            assert!(SimulationSpace::Local.eval(&ctx).is_ok());
            assert!(SimulationSpace::Global.eval(&ctx).is_ok());
        }
    }

    fn make_test_app() -> App {
        IoTaskPool::get_or_init(|| {
            TaskPoolBuilder::default()
                .num_threads(1)
                .thread_name("Hanabi test IO Task Pool".to_string())
                .build()
        });

        let mut app = App::new();

        let watch_for_changes = false;
        let mut builders = app
            .world_mut()
            .get_resource_or_insert_with::<AssetSourceBuilders>(Default::default);
        let dir = Dir::default();
        let dummy_builder = AssetSourceBuilder::default()
            .with_reader(move || Box::new(MemoryAssetReader { root: dir.clone() }));
        builders.insert(AssetSourceId::Default, dummy_builder);
        let sources = builders.build_sources(watch_for_changes, false);
        let asset_server =
            AssetServer::new(sources, AssetServerMode::Unprocessed, watch_for_changes);

        app.insert_resource(asset_server);
        // app.add_plugins(DefaultPlugins);
        app.init_asset::<Mesh>();
        app.init_asset::<Shader>();
        app.add_plugins(VisibilityPlugin);
        app.init_resource::<ShaderCache>();
        app.insert_resource(Random(new_rng()));
        app.init_asset::<EffectAsset>();
        app.add_systems(
            PostUpdate,
            compile_effects.after(VisibilitySystems::CheckVisibility),
        );

        app
    }

    /// Test case for `tick_spawners()`.
    struct TestCase {
        /// Initial entity visibility on spawn. If `None`, do not add a
        /// [`Visibility`] component.
        visibility: Option<Visibility>,
    }

    impl TestCase {
        fn new(visibility: Option<Visibility>) -> Self {
            Self { visibility }
        }
    }

    #[test]
    fn test_effect_shader_source() {
        // Empty particle layout
        let module = Module::default();
        let asset = EffectAsset::new(256, Spawner::rate(32.0.into()), module)
            .with_simulation_space(SimulationSpace::Local);
        assert_eq!(asset.simulation_space, SimulationSpace::Local);
        let res = EffectShaderSource::generate(&asset, None, 0);
        assert!(res.is_err());
        let err = res.err().unwrap();
        assert!(matches!(err, ShaderGenerateError::Validate(_)));

        // Missing Attribute::POSITION, currently mandatory for all effects
        let mut module = Module::default();
        let zero = module.lit(Vec3::ZERO);
        let asset = EffectAsset::new(256, Spawner::rate(32.0.into()), module)
            .init(SetAttributeModifier::new(Attribute::VELOCITY, zero));
        assert!(asset.particle_layout().size() > 0);
        let res = EffectShaderSource::generate(&asset, None, 0);
        assert!(res.is_err());
        let err = res.err().unwrap();
        assert!(matches!(err, ShaderGenerateError::Validate(_)));

        // Valid
        let mut module = Module::default();
        let zero = module.lit(Vec3::ZERO);
        let asset = EffectAsset::new(256, Spawner::rate(32.0.into()), module)
            .with_simulation_space(SimulationSpace::Local)
            .init(SetAttributeModifier::new(Attribute::POSITION, zero));
        assert_eq!(asset.simulation_space, SimulationSpace::Local);
        let res = EffectShaderSource::generate(&asset, None, 0);
        assert!(res.is_ok());
        let shader_source = res.unwrap();
        for (name, code) in shader_source
            .shaders
            .iter()
            .map(|shader| ("Init", &*shader.init))
            .chain(
                shader_source
                    .shaders
                    .iter()
                    .map(|shader| ("Update", &*shader.update)),
            )
            .chain(
                shader_source
                    .shaders
                    .iter()
                    .map(|shader| ("Render", &*shader.render)),
            )
        {
            println!("{} shader:\n\n{}", name, code);

            let mut shader_defs = std::collections::HashMap::<String, ShaderDefValue>::new();
            shader_defs.insert("LOCAL_SPACE_SIMULATION".into(), ShaderDefValue::Bool(true));
            shader_defs.insert("NEEDS_UV".into(), ShaderDefValue::Bool(true));
            shader_defs.insert("RENDER_NEEDS_SPAWNER".into(), ShaderDefValue::Bool(true));
            shader_defs.insert(
                "PARTICLE_SCREEN_SPACE_SIZE".into(),
                ShaderDefValue::Bool(true),
            );
            if name == "Update" {
                shader_defs.insert("REM_MAX_SPAWN_ATOMIC".into(), ShaderDefValue::Bool(true));
            }
            let mut composer = Composer::default();

            // Import bevy_render::view for the render shader
            {
                // It's reasonably hard to retrieve the source code for view.wgsl in
                // bevy_render. We use a few tricks to get a Shader that we can
                // then convert into a composable module (which is how imports work in Bevy
                // itself).
                let mut dummy_app = App::new();
                dummy_app.init_resource::<Assets<Shader>>();
                dummy_app.add_plugins(bevy::render::view::ViewPlugin);
                let shaders = dummy_app.world().get_resource::<Assets<Shader>>().unwrap();
                let view_shader = shaders.get(&bevy::render::view::VIEW_TYPE_HANDLE).unwrap();

                let res = composer.add_composable_module(view_shader.into());
                assert!(res.is_ok());
            }

            // Import bevy_hanabi::vfx_common
            {
                let min_storage_buffer_offset_alignment = 256;
                let common_shader =
                    HanabiPlugin::make_common_shader(min_storage_buffer_offset_alignment);
                let res = composer.add_composable_module((&common_shader).into());
                assert!(res.is_ok());
            }

            match composer.make_naga_module(NagaModuleDescriptor {
                source: code,
                file_path: &format!("{}.wgsl", name),
                shader_defs,
                ..Default::default()
            }) {
                Ok(module) => {
                    // println!("shader: {:#?}", module);
                    let info = naga::valid::Validator::new(
                        naga::valid::ValidationFlags::all(),
                        naga::valid::Capabilities::default(),
                    )
                    .validate(&module)
                    .unwrap();
                    let wgsl = naga::back::wgsl::write_string(
                        &module,
                        &info,
                        naga::back::wgsl::WriterFlags::EXPLICIT_TYPES,
                    )
                    .unwrap();
                    println!("Final wgsl from naga:\n\n{}", wgsl);
                    // Ok(module)
                }
                Err(e) => {
                    panic!("{}", e.emit_to_string(&composer));
                    // Err(e)
                }
            }

            // let mut frontend = Frontend::new();
            // let res = frontend.parse(code);
            // if let Err(err) = &res {
            //     println!("{} code: {}", name, code);
            //     println!("Err: {:?}", err);
            // }
            // assert!(res.is_ok());
        }
    }

    // Regression test for #343
    #[test]
    fn test_compile_effect_invalid_handle() {
        let mut app = make_test_app();

        let effect_entity = {
            let world = app.world_mut();

            // Spawn particle effect
            let entity = world.spawn(ParticleEffectBundle::default()).id();

            // Spawn a camera, otherwise ComputedVisibility stays at HIDDEN
            world.spawn(Camera3dBundle::default());

            entity
        };

        // Tick once
        app.update();

        // Check
        {
            let world = app.world_mut();

            let (entity, particle_effect, compiled_particle_effect) = world
                .query::<(Entity, &ParticleEffect, &CompiledParticleEffect)>()
                .iter(world)
                .next()
                .unwrap();
            assert_eq!(entity, effect_entity);
            assert_eq!(particle_effect.handle, Handle::<EffectAsset>::default());

            // `compile_effects()` cannot update the CompiledParticleEffect because the
            // asset is invalid
            assert_eq!(
                compiled_particle_effect.asset,
                Handle::<EffectAsset>::default()
            );
            assert!(compiled_particle_effect.effect_shaders.is_empty());
        }
    }

    // Regression test for #228
    #[test]
    fn test_compile_effect_changed() {
        let spawner = Spawner::once(32.0.into(), true);

        let mut app = make_test_app();

        let (effect_entity, handle) = {
            let world = app.world_mut();

            // Add effect asset
            let mut assets = world.resource_mut::<Assets<EffectAsset>>();
            let mut module = Module::default();
            let init_pos = module.lit(Vec3::ZERO);
            let mut asset = EffectAsset::new(64, spawner, module)
                .init(SetAttributeModifier::new(Attribute::POSITION, init_pos));
            asset.simulation_condition = SimulationCondition::Always;
            let handle = assets.add(asset);

            // Spawn particle effect
            let entity = world
                .spawn((
                    ParticleEffect::new(handle.clone()),
                    CompiledParticleEffect::default(),
                ))
                .id();

            // Spawn a camera, otherwise ComputedVisibility stays at HIDDEN
            world.spawn(Camera3dBundle::default());

            (entity, handle)
        };

        // Tick once
        app.update();

        // Check
        {
            let world = app.world_mut();

            let (entity, particle_effect, compiled_particle_effect) = world
                .query::<(Entity, &ParticleEffect, &CompiledParticleEffect)>()
                .iter(world)
                .next()
                .unwrap();
            assert_eq!(entity, effect_entity);
            assert_eq!(particle_effect.handle, handle);

            // `compile_effects()` always updates the CompiledParticleEffect
            assert_eq!(compiled_particle_effect.asset, handle);
            assert!(compiled_particle_effect.asset.is_strong());
            assert!(!compiled_particle_effect.effect_shaders.is_empty());
        }

        // Mark as changed without actually changing anything
        {
            let world = app.world_mut();

            let mut particle_effect = world
                .query::<&mut ParticleEffect>()
                .iter_mut(world)
                .next()
                .unwrap();

            // Force via Mut to mark the component as changed
            particle_effect.deref_mut();
        }

        // Tick once - Regression test for #228, this should not panic
        app.update();

        // Check again, nothing changed
        {
            let world = app.world_mut();

            let (entity, particle_effect, compiled_particle_effect) = world
                .query::<(Entity, &ParticleEffect, &CompiledParticleEffect)>()
                .iter(world)
                .next()
                .unwrap();
            assert_eq!(entity, effect_entity);
            assert_eq!(particle_effect.handle, handle);

            // `compile_effects()` always updates the CompiledParticleEffect
            assert_eq!(compiled_particle_effect.asset, handle);
            assert!(compiled_particle_effect.asset.is_strong());
            assert!(!compiled_particle_effect.effect_shaders.is_empty());
        }
    }

    #[test]
    fn test_compile_effect_visibility() {
        let spawner = Spawner::once(32.0.into(), true);

        for test_case in &[
            TestCase::new(None),
            TestCase::new(Some(Visibility::Hidden)),
            TestCase::new(Some(Visibility::Visible)),
        ] {
            let mut app = make_test_app();

            let (effect_entity, handle) = {
                let world = app.world_mut();

                // Add effect asset
                let mut assets = world.resource_mut::<Assets<EffectAsset>>();
                let mut module = Module::default();
                let init_pos = module.lit(Vec3::ZERO);
                let mut asset = EffectAsset::new(64, spawner, module)
                    .init(SetAttributeModifier::new(Attribute::POSITION, init_pos));
                asset.simulation_condition = if test_case.visibility.is_some() {
                    SimulationCondition::WhenVisible
                } else {
                    SimulationCondition::Always
                };
                // Use local simulation space so we don't need to store Attribute::POSITION for
                // particles
                asset.simulation_space = SimulationSpace::Local;
                let handle = assets.add(asset);

                // Spawn particle effect
                let entity = if let Some(visibility) = test_case.visibility {
                    world
                        .spawn((
                            visibility,
                            InheritedVisibility::default(),
                            ParticleEffect::new(handle.clone()),
                            CompiledParticleEffect::default(),
                        ))
                        .id()
                } else {
                    world
                        .spawn((
                            ParticleEffect::new(handle.clone()),
                            CompiledParticleEffect::default(),
                        ))
                        .id()
                };

                // Spawn a camera, otherwise ComputedVisibility stays at HIDDEN
                world.spawn(Camera3dBundle::default());

                (entity, handle)
            };

            // Tick once
            app.update();

            let world = app.world_mut();

            // Check the state of the components after `tick_spawners()` ran
            if let Some(test_visibility) = test_case.visibility {
                // Simulated-when-visible effect (SimulationCondition::WhenVisible)

                let (
                    entity,
                    visibility,
                    inherited_visibility,
                    particle_effect,
                    compiled_particle_effect,
                ) = world
                    .query::<(
                        Entity,
                        &Visibility,
                        &InheritedVisibility,
                        &ParticleEffect,
                        &CompiledParticleEffect,
                    )>()
                    .iter(world)
                    .next()
                    .unwrap();
                assert_eq!(entity, effect_entity);
                assert_eq!(visibility, test_visibility);
                assert_eq!(
                    inherited_visibility.get(),
                    test_visibility == Visibility::Visible
                );
                assert_eq!(particle_effect.handle, handle);

                // `compile_effects()` always updates the CompiledParticleEffect of new effects,
                // even if hidden
                assert_eq!(compiled_particle_effect.asset, handle);
                assert!(compiled_particle_effect.asset.is_strong());
                assert!(!compiled_particle_effect.effect_shaders.is_empty());

                // Toggle visibility and tick once more; this shouldn't panic (regression; #182)
                let (mut visibility, _) = world
                    .query::<(&mut Visibility, &ParticleEffect)>()
                    .iter_mut(world)
                    .next()
                    .unwrap();
                if *visibility == Visibility::Visible {
                    *visibility = Visibility::Hidden;
                } else {
                    *visibility = Visibility::Visible;
                }
                app.update();
            } else {
                // Always-simulated effect (SimulationCondition::Always)

                let (entity, particle_effect, compiled_particle_effect) = world
                    .query::<(Entity, &ParticleEffect, &CompiledParticleEffect)>()
                    .iter(world)
                    .next()
                    .unwrap();
                assert_eq!(entity, effect_entity);
                assert_eq!(particle_effect.handle, handle);

                // `compile_effects()` always updates the CompiledParticleEffect
                assert_eq!(compiled_particle_effect.asset, handle);
                assert!(compiled_particle_effect.asset.is_strong());
                assert!(!compiled_particle_effect.effect_shaders.is_empty());
            }
        }
    }
}<|MERGE_RESOLUTION|>--- conflicted
+++ resolved
@@ -754,7 +754,6 @@
     ///
     /// This takes a base asset effect and generate the WGSL code for the
     /// various shaders (init/update/render).
-<<<<<<< HEAD
     pub fn generate(
         asset: &EffectAsset,
         parent_layout: Option<&ParticleLayout>,
@@ -765,10 +764,6 @@
             asset.name,
             num_event_bindings
         );
-=======
-    pub fn generate(asset: &EffectAsset) -> Result<EffectShaderSource, ShaderGenerateError> {
-        trace!("Generating shader sources for asset '{}'", asset.name,);
->>>>>>> 687980ee
 
         let particle_layout = asset.particle_layout();
 
@@ -1022,14 +1017,10 @@
                     ShaderWriter::new(ModifierContext::Update, &property_layout, &particle_layout);
                 for m in asset.update_modifiers_for_group(dest_group_index) {
                     if let Err(err) = m.apply(&mut module, &mut update_context) {
-<<<<<<< HEAD
-                        error!("Failed to compile effect, error in update context: {}", err);
-=======
                         error!(
                             "Failed to compile effect '{}', error in update context: {}",
                             asset.name, err
                         );
->>>>>>> 687980ee
                         return Err(ShaderGenerateError::Expr(err));
                     }
                 }
@@ -1580,7 +1571,6 @@
     )>,
 ) {
     trace!("compile_effects: {} effect(s)", q_effects.iter().len());
-<<<<<<< HEAD
 
     // Loop over all existing effects and collect the valid ones. We do a separate
     // pass because we can't borrow mutably while doing a double lookup on the
@@ -1603,8 +1593,6 @@
             children.entry(*parent).or_default().push(*child);
         }
     }
-=======
->>>>>>> 687980ee
 
     // Loop over all existing effects to update them, including invisible ones
     for (asset, entity, effect, material, parent_entity, parent_layout, mut compiled_effect) in
