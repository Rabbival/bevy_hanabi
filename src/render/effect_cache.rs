use bevy::{
    asset::Handle,
    log::{trace, warn},
    render::{
        render_resource::*,
        renderer::{RenderDevice, RenderQueue},
    },
    utils::HashMap,
};
use bytemuck::cast_slice_mut;
use std::{
    cmp::Ordering,
    num::NonZeroU64,
    ops::Range,
    sync::atomic::{AtomicU64, Ordering as AtomicOrdering},
};

use crate::{asset::EffectAsset, render::GpuDispatchIndirect, ParticleLayout, PropertyLayout};

#[derive(Debug, Clone, PartialEq, Eq)]
pub struct EffectSlice {
    /// Slice into the underlying BufferVec of the group.
    pub slice: Range<u32>,
    /// Index of the group containing the BufferVec.
    pub group_index: u32,
    /// Particle layout the slice.
    pub particle_layout: ParticleLayout,
}

impl Ord for EffectSlice {
    fn cmp(&self, other: &Self) -> Ordering {
        match self.group_index.cmp(&other.group_index) {
            Ordering::Equal => self.slice.start.cmp(&other.slice.start),
            ord => ord,
        }
    }
}

impl PartialOrd for EffectSlice {
    fn partial_cmp(&self, other: &Self) -> Option<Ordering> {
        Some(self.cmp(other))
    }
}

/// A reference to a slice allocated inside an [`EffectBuffer`].
#[derive(Debug, Default, Clone, PartialEq, Eq)]
pub struct SliceRef {
    /// Range into an [`EffectBuffer`], in item count.
    range: Range<u32>,
    /// Size of a single item in the slice. Currently equal to the unique size
    /// of all items in an [`EffectBuffer`] (no mixed size supported in same
    /// buffer), so cached only for convenience.
    particle_layout: ParticleLayout,
}

impl SliceRef {
    /// The length of the slice, in number of items.
    pub fn len(&self) -> u32 {
        self.range.end - self.range.start
    }

    /// The size in bytes of the slice.
    pub fn byte_size(&self) -> usize {
        (self.len() as usize) * (self.particle_layout.min_binding_size().get() as usize)
    }
}

/// Storage for a single kind of effects, sharing the same buffer(s).
///
/// Currently only accepts a single unique item size (particle size), fixed at
<<<<<<< HEAD
/// creation. Also currently only accepts instances of a unique of effect asset.
#[derive(Debug)]
=======
/// creation. Also currently only accepts instances of a unique effect asset,
/// although this restriction is purely for convenience and may be relaxed in
/// the future to improve batching.
>>>>>>> 381da66e
pub struct EffectBuffer {
    /// GPU buffer holding all particles for the entire group of effects.
    particle_buffer: Buffer,
    /// GPU buffer holding the indirection indices for the entire group of
    /// effects. This is a triple buffer containing:
    /// - the ping-pong alive particles and render indirect indices at offsets 0
    ///   and 1
    /// - the dead particle indices at offset 2
    indirect_buffer: Buffer,
    /// GPU buffer holding the properties of the effect(s), if any.
    properties_buffer: Option<Buffer>,
    /// Layout of particles.
    particle_layout: ParticleLayout,
    /// Layout of properties of the effect(s), if using properties.
    property_layout: PropertyLayout,
    /// -
    particles_buffer_layout_init: BindGroupLayout,
    /// -
    particles_buffer_layout_update: BindGroupLayout,
    /// -
    particles_buffer_layout_with_dispatch: BindGroupLayout,
    /// Total buffer capacity, in number of particles.
    capacity: u32,
    /// Used buffer size, in number of particles, either from allocated slices
    /// or from slices in the free list.
    used_size: u32,
    /// Array of free slices for new allocations, sorted in increasing order in
    /// the buffer.
    free_slices: Vec<Range<u32>>,
    /// Compute pipeline for the effect update pass.
    //pub compute_pipeline: ComputePipeline, // FIXME - ComputePipelineId, to avoid duplicating per
    // instance!
    /// Handle of all effects common in this buffer. TODO - replace with
    /// compatible layout.
    asset: Handle<EffectAsset>,
}

#[derive(Debug, Clone, Copy, PartialEq, Eq)]
pub enum BufferState {
    Used,
    Free,
}

impl EffectBuffer {
    /// Minimum buffer capacity to allocate, in number of particles.
    // FIXME - Batching is broken due to binding a single GpuSpawnerParam instead of
    // N, and inability for a particle index to tell which Spawner it should
    // use. Setting this to 1 effectively ensures that all new buffers just fit
    // the effect, so batching never occurs.
    pub const MIN_CAPACITY: u32 = 1; //65536; // at least 64k particles

    /// Create a new group and a GPU buffer to back it up.
    ///
    /// The buffer cannot contain less than [`MIN_CAPACITY`] particles. If
    /// `capacity` is smaller, it's rounded up to [`MIN_CAPACITY`].
    ///
    /// [`MIN_CAPACITY`]: EffectBuffer::MIN_CAPACITY
    pub fn new(
        asset: Handle<EffectAsset>,
        capacity: u32,
        particle_layout: ParticleLayout,
        property_layout: PropertyLayout,
        //compute_pipeline: ComputePipeline,
        render_device: &RenderDevice,
        label: Option<&str>,
    ) -> Self {
        trace!(
            "EffectBuffer::new(capacity={}, particle_layout={:?}, property_layout={:?}, item_size={}B, properties_size={}B)",
            capacity,
            particle_layout,
            property_layout,
            particle_layout.min_binding_size().get(),
            if property_layout.is_empty() { 0 } else { property_layout.min_binding_size().get() },
        );

        let capacity = capacity.max(Self::MIN_CAPACITY);
        debug_assert!(
            capacity > 0,
            "Attempted to create a zero-sized effect buffer."
        );

        let particle_capacity_bytes: BufferAddress =
            capacity as u64 * particle_layout.min_binding_size().get();
        let particle_buffer = render_device.create_buffer(&BufferDescriptor {
            label,
            size: particle_capacity_bytes,
            usage: BufferUsages::COPY_DST | BufferUsages::STORAGE,
            mapped_at_creation: false,
        });

        let capacity_bytes: BufferAddress = capacity as u64 * 4;

        let indirect_label = if let Some(label) = label {
            format!("{}_indirect", label)
        } else {
            "hanabi:buffer:effect_indirect".to_owned()
        };
        let indirect_buffer = render_device.create_buffer(&BufferDescriptor {
            label: Some(&indirect_label),
            size: capacity_bytes * 3, // ping-pong + deadlist
            usage: BufferUsages::COPY_DST | BufferUsages::STORAGE,
            mapped_at_creation: true,
        });
        // Set content
        {
            // Scope get_mapped_range_mut() to force a drop before unmap()
            {
                let slice = &mut indirect_buffer.slice(..).get_mapped_range_mut()
                    [..capacity_bytes as usize * 3];
                let slice: &mut [u32] = cast_slice_mut(slice);
                for index in 0..capacity {
                    slice[3 * index as usize + 2] = capacity - 1 - index;
                }
            }
            indirect_buffer.unmap();
        }

        let properties_buffer = if property_layout.is_empty() {
            None
        } else {
            let properties_label = if let Some(label) = label {
                format!("{}_properties", label)
            } else {
                "hanabi:effect_buffer_properties".to_owned()
            };
            let size = property_layout.min_binding_size().get(); // TODO: * num_effects_in_buffer (once batching works again)
            let properties_buffer = render_device.create_buffer(&BufferDescriptor {
                label: Some(&properties_label),
                size,
                usage: BufferUsages::COPY_DST | BufferUsages::STORAGE,
                mapped_at_creation: false,
            });
            Some(properties_buffer)
        };

        // TODO - Cache particle_layout and associated bind group layout, instead of
        // creating one bind group layout per buffer using that layout...

        let label = "hanabi:init_particles_buffer_layout";
        trace!(
            "Creating particle bind group layout '{}' for init pass with 2 entries.",
            label,
        );
        let particles_buffer_layout_init =
            render_device.create_bind_group_layout(&BindGroupLayoutDescriptor {
                entries: &[
                    BindGroupLayoutEntry {
                        binding: 0,
                        visibility: ShaderStages::COMPUTE,
                        ty: BindingType::Buffer {
                            ty: BufferBindingType::Storage { read_only: false },
                            has_dynamic_offset: true,
                            min_binding_size: Some(particle_layout.min_binding_size()),
                        },
                        count: None,
                    },
                    BindGroupLayoutEntry {
                        binding: 1,
                        visibility: ShaderStages::COMPUTE,
                        ty: BindingType::Buffer {
                            ty: BufferBindingType::Storage { read_only: false },
                            has_dynamic_offset: true,
                            min_binding_size: BufferSize::new(12),
                        },
                        count: None,
                    },
                ],
                label: Some(label),
            });

        let mut entries = vec![
            BindGroupLayoutEntry {
                binding: 0,
                visibility: ShaderStages::COMPUTE,
                ty: BindingType::Buffer {
                    ty: BufferBindingType::Storage { read_only: false },
                    has_dynamic_offset: true,
                    min_binding_size: Some(particle_layout.min_binding_size()),
                },
                count: None,
            },
            BindGroupLayoutEntry {
                binding: 1,
                visibility: ShaderStages::COMPUTE,
                ty: BindingType::Buffer {
                    ty: BufferBindingType::Storage { read_only: false },
                    has_dynamic_offset: true,
                    min_binding_size: BufferSize::new(12),
                },
                count: None,
            },
        ];
        if !property_layout.is_empty() {
            entries.push(BindGroupLayoutEntry {
                binding: 2,
                visibility: ShaderStages::COMPUTE,
                ty: BindingType::Buffer {
                    ty: BufferBindingType::Storage { read_only: true },
                    has_dynamic_offset: false, // TODO
                    min_binding_size: Some(property_layout.min_binding_size()),
                },
                count: None,
            });
        }
        let label = "hanabi:update_particles_buffer_layout";
        trace!(
            "Creating particle bind group layout '{}' for update pass with {} entries.",
            label,
            entries.len(),
        );
        let particles_buffer_layout_update =
            render_device.create_bind_group_layout(&BindGroupLayoutDescriptor {
                entries: &entries,
                label: Some(label),
            });

        let particles_buffer_layout_with_dispatch =
            render_device.create_bind_group_layout(&BindGroupLayoutDescriptor {
                entries: &[
                    BindGroupLayoutEntry {
                        binding: 0,
                        visibility: ShaderStages::VERTEX,
                        ty: BindingType::Buffer {
                            ty: BufferBindingType::Storage { read_only: true },
                            has_dynamic_offset: false,
                            min_binding_size: Some(particle_layout.min_binding_size()),
                        },
                        count: None,
                    },
                    BindGroupLayoutEntry {
                        binding: 1,
                        visibility: ShaderStages::VERTEX,
                        ty: BindingType::Buffer {
                            ty: BufferBindingType::Storage { read_only: true },
                            has_dynamic_offset: false,
                            min_binding_size: BufferSize::new(std::mem::size_of::<u32>() as u64),
                        },
                        count: None,
                    },
                    BindGroupLayoutEntry {
                        binding: 2,
                        visibility: ShaderStages::VERTEX,
                        ty: BindingType::Buffer {
                            ty: BufferBindingType::Storage { read_only: true },
                            has_dynamic_offset: true,
                            min_binding_size: Some(GpuDispatchIndirect::min_size()),
                        },
                        count: None,
                    },
                ],
                label: Some("hanabi:buffer_layout_render"),
            });

        Self {
            particle_buffer,
            indirect_buffer,
            properties_buffer,
            particle_layout,
            property_layout,
            particles_buffer_layout_init,
            particles_buffer_layout_update,
            particles_buffer_layout_with_dispatch,
            capacity,
            used_size: 0,
            free_slices: vec![],
            //compute_pipeline,
            asset,
        }
    }

    pub fn particle_buffer(&self) -> &Buffer {
        &self.particle_buffer
    }

    pub fn indirect_buffer(&self) -> &Buffer {
        &self.indirect_buffer
    }

    pub fn particle_layout(&self) -> &ParticleLayout {
        &self.particle_layout
    }

    pub fn property_layout(&self) -> &PropertyLayout {
        &self.property_layout
    }

    pub fn particle_layout_bind_group_init(&self) -> &BindGroupLayout {
        &self.particles_buffer_layout_init
    }

    pub fn particle_layout_bind_group_update(&self) -> &BindGroupLayout {
        &self.particles_buffer_layout_update
    }

    pub fn particle_layout_bind_group_with_dispatch(&self) -> &BindGroupLayout {
        &self.particles_buffer_layout_with_dispatch
    }

    pub fn capacity(&self) -> u32 {
        self.capacity
    }

    /// Return a binding for the entire particle buffer.
    pub fn max_binding(&self) -> BindingResource {
        let capacity_bytes = self.capacity as u64 * self.particle_layout.min_binding_size().get();
        BindingResource::Buffer(BufferBinding {
            buffer: &self.particle_buffer,
            offset: 0,
            size: Some(NonZeroU64::new(capacity_bytes).unwrap()),
        })
    }

    /// Return a binding of the buffer for a starting range of a given size (in
    /// bytes).
    pub fn binding(&self, size: u32) -> BindingResource {
        BindingResource::Buffer(BufferBinding {
            buffer: &self.particle_buffer,
            offset: 0,
            size: Some(NonZeroU64::new(size as u64).unwrap()),
        })
    }

    /// Return a binding for the entire indirect buffer associated with the
    /// current effect buffer.
    pub fn indirect_max_binding(&self) -> BindingResource {
        let capacity_bytes = self.capacity as u64 * 4;
        BindingResource::Buffer(BufferBinding {
            buffer: &self.indirect_buffer,
            offset: 0,
            size: Some(NonZeroU64::new(capacity_bytes * 3).unwrap()),
        })
    }

    /// Return a binding for the entire properties buffer associated with the
    /// current effect buffer, if any.
    pub fn properties_max_binding(&self) -> Option<BindingResource> {
        self.properties_buffer.as_ref().map(|buffer| {
            let capacity_bytes = self.property_layout.min_binding_size().get();
            BindingResource::Buffer(BufferBinding {
                buffer,
                offset: 0,
                size: Some(NonZeroU64::new(capacity_bytes).unwrap()),
            })
        })
    }

    /// Try to recycle a free slice to store `size` items.
    fn pop_free_slice(&mut self, size: u32) -> Option<Range<u32>> {
        if self.free_slices.is_empty() {
            return None;
        }

        struct BestRange {
            range: Range<u32>,
            capacity: u32,
            index: usize,
        }

        let mut result = BestRange {
            range: 0..0, // marker for "invalid"
            capacity: u32::MAX,
            index: usize::MAX,
        };
        for (index, slice) in self.free_slices.iter().enumerate() {
            let capacity = slice.end - slice.start;
            if size > capacity {
                continue;
            }
            if capacity < result.capacity {
                result = BestRange {
                    range: slice.clone(),
                    capacity,
                    index,
                };
            }
        }
        if !result.range.is_empty() {
            if result.capacity > size {
                // split
                let start = result.range.start;
                let used_end = start + size;
                let free_end = result.range.end;
                let range = start..used_end;
                self.free_slices[result.index] = used_end..free_end;
                Some(range)
            } else {
                // recycle entirely
                self.free_slices.remove(result.index);
                Some(result.range)
            }
        } else {
            None
        }
    }

    /// Allocate a new slice in the buffer to store the particles of a single
    /// effect.
    pub fn allocate_slice(
        &mut self,
        capacity: u32,
        particle_layout: &ParticleLayout,
    ) -> Option<SliceRef> {
        trace!(
            "EffectBuffer::allocate_slice: capacity={} particle_layout={:?} item_size={}",
            capacity,
            particle_layout,
            particle_layout.min_binding_size().get(),
        );

        if capacity > self.capacity {
            return None;
        }

        let range = if let Some(range) = self.pop_free_slice(capacity) {
            range
        } else {
            let new_size = self.used_size.checked_add(capacity).unwrap();
            if new_size <= self.capacity {
                let range = self.used_size..new_size;
                self.used_size = new_size;
                range
            } else {
                if self.used_size == 0 {
                    warn!(
                        "Cannot allocate slice of size {} in effect cache buffer of capacity {}.",
                        capacity, self.capacity
                    );
                }
                return None;
            }
        };

        Some(SliceRef {
            range,
            particle_layout: particle_layout.clone(),
        })
    }

    /// Free an allocated slice, and if this was the last allocated slice also
    /// free the buffer.
    pub fn free_slice(&mut self, slice: SliceRef) -> BufferState {
        // If slice is at the end of the buffer, reduce total used size
        if slice.range.end == self.used_size {
            self.used_size = slice.range.start;
            // Check other free slices to further reduce used size and drain the free slice
            // list
            while let Some(free_slice) = self.free_slices.last() {
                if free_slice.end == self.used_size {
                    self.used_size = free_slice.start;
                    self.free_slices.pop();
                } else {
                    break;
                }
            }
            if self.used_size == 0 {
                assert!(self.free_slices.is_empty());
                // The buffer is not used anymore, free it too
                BufferState::Free
            } else {
                // There are still some slices used, the last one of which ends at
                // self.used_size
                BufferState::Used
            }
        } else {
            // Free slice is not at end; insert it in free list
            let range = slice.range;
            match self.free_slices.binary_search_by(|s| {
                if s.end <= range.start {
                    Ordering::Less
                } else if s.start >= range.end {
                    Ordering::Greater
                } else {
                    Ordering::Equal
                }
            }) {
                Ok(_) => warn!("Range {:?} already present in free list!", range),
                Err(index) => self.free_slices.insert(index, range),
            }
            BufferState::Used
        }
    }

    pub fn is_compatible(&self, handle: &Handle<EffectAsset>) -> bool {
        // TODO - replace with check particle layout is compatible to allow tighter
        // packing in less buffers, and update in the less dispatch calls
        *handle == self.asset
    }
}

/// Identifier referencing an effect cached in an internal effect cache.
#[derive(Debug, Default, Clone, Copy, PartialEq, Eq, Hash)]
pub(crate) struct EffectCacheId(/* TEMP */ pub(crate) u64);

impl EffectCacheId {
    /// An invalid handle, corresponding to nothing.
    pub const INVALID: Self = Self(u64::MAX);

    /// Generate a new valid effect cache identifier.
    pub fn new() -> Self {
        static NEXT_EFFECT_CACHE_ID: AtomicU64 = AtomicU64::new(0);
        Self(NEXT_EFFECT_CACHE_ID.fetch_add(1, AtomicOrdering::Relaxed))
    }

    /// Check if the ID is valid.
    pub fn is_valid(&self) -> bool {
        *self != Self::INVALID
    }
}

/// Cache for effect instances sharing common GPU data structures.
pub(crate) struct EffectCache {
    /// Render device the GPU resources (buffers) are allocated from.
    device: RenderDevice,
    /// Collection of effect buffers managed by this cache. Some buffers might
    /// be `None` if the entry is not used. Since the buffers are referenced
    /// by index, we cannot move them once they're allocated.
    buffers: Vec<Option<EffectBuffer>>,
    /// Map from an effect cache ID to the index of the buffer and the slice
    /// into that buffer.
    effects: HashMap<EffectCacheId, (usize, SliceRef)>,
}

impl EffectCache {
    pub fn new(device: RenderDevice) -> Self {
        Self {
            device,
            buffers: vec![],
            effects: HashMap::default(),
        }
    }

    pub fn buffers(&self) -> &[Option<EffectBuffer>] {
        &self.buffers
    }

    pub fn buffers_mut(&mut self) -> &mut [Option<EffectBuffer>] {
        &mut self.buffers
    }

    pub fn insert(
        &mut self,
        asset: Handle<EffectAsset>,
        capacity: u32,
        particle_layout: &ParticleLayout,
        property_layout: &PropertyLayout,
        //pipeline: ComputePipeline,
        _queue: &RenderQueue,
    ) -> EffectCacheId {
        let (buffer_index, slice) = self
            .buffers
            .iter_mut()
            .enumerate()
            .find_map(|(buffer_index, buffer)| {
                if let Some(buffer) = buffer {
                    // The buffer must be compatible with the effect layout, to allow the update pass
                    // to update all particles at once from all compatible effects in a single dispatch.
                    if !buffer.is_compatible(&asset) {
                        return None;
                    }

                    // Try to allocate a slice into the buffer
                    buffer
                        .allocate_slice(capacity, particle_layout)
                        .map(|slice| (buffer_index, slice))
                } else {
                    None
                }
            })
            .or_else(|| {
                // Cannot find any suitable buffer; allocate a new one
                let buffer_index = self.buffers.iter().position(|buf| buf.is_none()).unwrap_or(self.buffers.len());
                let byte_size = capacity.checked_mul(particle_layout.min_binding_size().get() as u32).unwrap_or_else(|| panic!(
                    "Effect size overflow: capacity={} particle_layout={:?} item_size={}",
                    capacity, particle_layout, particle_layout.min_binding_size().get()
                ));
                trace!(
                    "Creating new effect buffer #{} for effect {:?} (capacity={}, particle_layout={:?} item_size={}, byte_size={})",
                    buffer_index,
                    asset,
                    capacity,
                    particle_layout,
                    particle_layout.min_binding_size().get(),
                    byte_size
                );
                let mut buffer = EffectBuffer::new(
                    asset,
                    capacity,
                    particle_layout.clone(),
                    property_layout.clone(),
                    //pipeline,
                    &self.device,
                    Some(&format!("hanabi:buffer:effect{}_particles", buffer_index)),
                );
                let slice_ref = buffer.allocate_slice(capacity, particle_layout).unwrap();
                if buffer_index >= self.buffers.len() {
                    self.buffers.push(Some(buffer));
                } else {
                    debug_assert!(self.buffers[buffer_index].is_none());
                    self.buffers[buffer_index] = Some(buffer);
                }
                Some((buffer_index, slice_ref))
            })
            .unwrap();
        let id = EffectCacheId::new();
        trace!(
            "Insert effect id={:?} buffer_index={} slice={:?}x{}B particle_layout={:?}",
            id,
            buffer_index,
            slice.range,
            slice.particle_layout.min_binding_size().get(),
            slice.particle_layout,
        );
        self.effects.insert(id, (buffer_index, slice));
        id
    }

    pub fn get_slice(&self, id: EffectCacheId) -> EffectSlice {
        self.effects
            .get(&id)
            .map(|(buffer_index, slice_ref)| EffectSlice {
                slice: slice_ref.range.clone(),
                group_index: *buffer_index as u32,
                particle_layout: slice_ref.particle_layout.clone(),
            })
            .unwrap()
    }

    /// Get the zero-based index of the buffer. Used internally.
    pub(crate) fn buffer_index(&self, id: EffectCacheId) -> Option<usize> {
        self.effects.get(&id).map(|(buffer_index, _)| *buffer_index)
    }

    /// Remove an effect from the cache. If this was the last effect, drop the
    /// underlying buffer and return the index of the dropped buffer.
    pub fn remove(&mut self, id: EffectCacheId) -> Option<u32> {
        if let Some((buffer_index, slice)) = self.effects.remove(&id) {
            if let Some(buffer) = &mut self.buffers[buffer_index] {
                if buffer.free_slice(slice) == BufferState::Free {
                    self.buffers[buffer_index] = None;
                    return Some(buffer_index as u32);
                }
            }
        }
        None
    }
}

#[cfg(all(test, feature = "gpu_tests"))]
mod gpu_tests {
    use std::borrow::Cow;

    use bevy::asset::HandleId;

    use crate::{test_utils::MockRenderer, Attribute, ValueType};

    use super::*;

    #[test]
    fn effect_slice_ord() {
        let particle_layout = ParticleLayout::new().add(Attribute::POSITION).build();
        let slice1 = EffectSlice {
            slice: 0..32,
            group_index: 1,
            particle_layout: particle_layout.clone(),
        };
        let slice2 = EffectSlice {
            slice: 32..64,
            group_index: 1,
            particle_layout: particle_layout.clone(),
        };
        assert!(slice1 < slice2);
        assert!(slice1 <= slice2);
        assert!(slice2 > slice1);
        assert!(slice2 >= slice1);

        let slice3 = EffectSlice {
            slice: 0..32,
            group_index: 0,
            particle_layout,
        };
        assert!(slice3 < slice1);
        assert!(slice3 < slice2);
        assert!(slice1 > slice3);
        assert!(slice2 > slice3);
    }

    const F4A: &'static Attribute = &Attribute::new(Cow::Borrowed("F4A"), ValueType::Float4);
    const F4B: &'static Attribute = &Attribute::new(Cow::Borrowed("F4B"), ValueType::Float4);
    const F4C: &'static Attribute = &Attribute::new(Cow::Borrowed("F4C"), ValueType::Float4);
    const F4D: &'static Attribute = &Attribute::new(Cow::Borrowed("F4D"), ValueType::Float4);

    #[test]
    fn slice_ref() {
        let l16 = ParticleLayout::new().add(F4A).build();
        assert_eq!(16, l16.size());
        let l32 = ParticleLayout::new().add(F4A).add(F4B).build();
        assert_eq!(32, l32.size());
        let l48 = ParticleLayout::new().add(F4A).add(F4B).add(F4C).build();
        assert_eq!(48, l48.size());
        for (range, particle_layout, len, byte_size) in [
            (0..0, &l16, 0, 0),
            (0..16, &l16, 16, 16 * 16),
            (0..16, &l32, 16, 16 * 32),
            (240..256, &l48, 16, 16 * 48),
        ] {
            let sr = SliceRef {
                range,
                particle_layout: particle_layout.clone(),
            };
            assert_eq!(sr.len(), len);
            assert_eq!(sr.byte_size(), byte_size);
        }
    }

    #[test]
    fn effect_buffer() {
        let renderer = MockRenderer::new();
        let render_device = renderer.device();
        //let render_queue = renderer.queue();

        let l64 = ParticleLayout::new()
            .add(F4A)
            .add(F4B)
            .add(F4C)
            .add(F4D)
            .build();
        assert_eq!(64, l64.size());

        let asset = Handle::weak(HandleId::random::<EffectAsset>());
        let capacity = 4096;
        let mut buffer = EffectBuffer::new(
            asset,
            capacity,
            l64.clone(),
            PropertyLayout::empty(), // not using properties
            &render_device,
            Some("my_buffer"),
        );

        assert_eq!(buffer.capacity, capacity.max(EffectBuffer::MIN_CAPACITY));
        assert_eq!(64, buffer.particle_layout.size());
        assert_eq!(64, buffer.particle_layout.min_binding_size().get());
        assert_eq!(0, buffer.used_size);
        assert!(buffer.free_slices.is_empty());

        assert_eq!(None, buffer.allocate_slice(buffer.capacity + 1, &l64));

        let mut offset = 0;
        let mut slices = vec![];
        for size in [32, 128, 55, 148, 1, 2048, 42] {
            let slice = buffer.allocate_slice(size, &l64);
            assert!(slice.is_some());
            let slice = slice.unwrap();
            assert_eq!(64, slice.particle_layout.size());
            assert_eq!(64, buffer.particle_layout.min_binding_size().get());
            assert_eq!(offset..offset + size, slice.range);
            slices.push(slice);
            offset += size;
        }
        assert_eq!(offset, buffer.used_size);

        assert_eq!(BufferState::Used, buffer.free_slice(slices[2].clone()));
        assert_eq!(1, buffer.free_slices.len());
        let free_slice = &buffer.free_slices[0];
        assert_eq!(160..215, *free_slice);
        assert_eq!(offset, buffer.used_size); // didn't move

        assert_eq!(BufferState::Used, buffer.free_slice(slices[3].clone()));
        assert_eq!(BufferState::Used, buffer.free_slice(slices[4].clone()));
        assert_eq!(BufferState::Used, buffer.free_slice(slices[5].clone()));
        assert_eq!(4, buffer.free_slices.len());
        assert_eq!(offset, buffer.used_size); // didn't move

        // this will collapse all the way to slices[1], the highest allocated
        assert_eq!(BufferState::Used, buffer.free_slice(slices[6].clone()));
        assert_eq!(0, buffer.free_slices.len()); // collapsed
        assert_eq!(160, buffer.used_size); // collapsed

        assert_eq!(BufferState::Used, buffer.free_slice(slices[0].clone()));
        assert_eq!(1, buffer.free_slices.len());
        assert_eq!(160, buffer.used_size); // didn't move

        // collapse all, and free buffer
        assert_eq!(BufferState::Free, buffer.free_slice(slices[1].clone()));
        assert_eq!(0, buffer.free_slices.len());
        assert_eq!(0, buffer.used_size); // collapsed and empty
    }

    #[test]
    fn pop_free_slice() {
        let renderer = MockRenderer::new();
        let render_device = renderer.device();
        //let render_queue = renderer.queue();

        let l64 = ParticleLayout::new()
            .add(F4A)
            .add(F4B)
            .add(F4C)
            .add(F4D)
            .build();
        assert_eq!(64, l64.size());

        let asset = Handle::weak(HandleId::random::<EffectAsset>());
        let capacity = 2048; //EffectBuffer::MIN_CAPACITY;
        assert!(capacity >= 2048); // otherwise the logic below breaks
        let mut buffer = EffectBuffer::new(
            asset,
            capacity,
            l64.clone(),
            PropertyLayout::empty(), // not using properties
            &render_device,
            Some("my_buffer"),
        );

        let slice0 = buffer.allocate_slice(32, &l64);
        assert!(slice0.is_some());
        let slice0 = slice0.unwrap();
        assert_eq!(slice0.range, 0..32);
        assert!(buffer.free_slices.is_empty());

        let slice1 = buffer.allocate_slice(1024, &l64);
        assert!(slice1.is_some());
        let slice1 = slice1.unwrap();
        assert_eq!(slice1.range, 32..1056);
        assert!(buffer.free_slices.is_empty());

        let state = buffer.free_slice(slice0);
        assert_eq!(state, BufferState::Used);
        assert_eq!(buffer.free_slices.len(), 1);
        assert_eq!(buffer.free_slices[0], 0..32);

        // Try to allocate a slice larger than slice0, such that slice0 cannot be
        // recycled, and instead the new slice has to be appended after all
        // existing ones.
        let slice2 = buffer.allocate_slice(64, &l64);
        assert!(slice2.is_some());
        let slice2 = slice2.unwrap();
        assert_eq!(slice2.range.start, slice1.range.end); // after slice1
        assert_eq!(slice2.range, 1056..1120);
        assert_eq!(buffer.free_slices.len(), 1);

        // Now allocate a small slice that fits, to recycle (part of) slice0.
        let slice3 = buffer.allocate_slice(16, &l64);
        assert!(slice3.is_some());
        let slice3 = slice3.unwrap();
        assert_eq!(slice3.range, 0..16);
        assert_eq!(buffer.free_slices.len(), 1); // split
        assert_eq!(buffer.free_slices[0], 16..32);

        // Allocate a second small slice that fits exactly the left space, completely
        // recycling
        let slice4 = buffer.allocate_slice(16, &l64);
        assert!(slice4.is_some());
        let slice4 = slice4.unwrap();
        assert_eq!(slice4.range, 16..32);
        assert!(buffer.free_slices.is_empty()); // recycled
    }

    #[test]
    fn effect_cache() {
        let renderer = MockRenderer::new();
        let render_device = renderer.device();
        let render_queue = renderer.queue();

        let empty_property_layout = PropertyLayout::empty(); // not using properties

        let l32 = ParticleLayout::new().add(F4A).add(F4B).build();
        assert_eq!(32, l32.size());

        let mut effect_cache = EffectCache::new(render_device);
        assert_eq!(effect_cache.buffers().len(), 0);

        let asset = Handle::weak(HandleId::random::<EffectAsset>());
        let capacity = EffectBuffer::MIN_CAPACITY;
        let item_size = l32.size();

        let id1 = effect_cache.insert(
            asset.clone(),
            capacity,
            &l32,
            &empty_property_layout,
            &render_queue,
        );
        assert!(id1.is_valid());
        let slice1 = effect_cache.get_slice(id1);
        assert_eq!(
            slice1.particle_layout.min_binding_size().get() as u32,
            item_size
        );
        assert_eq!(slice1.slice, 0..capacity);
        assert_eq!(effect_cache.buffers().len(), 1);

        let id2 = effect_cache.insert(
            asset.clone(),
            capacity,
            &l32,
            &empty_property_layout,
            &render_queue,
        );
        assert!(id2.is_valid());
        let slice2 = effect_cache.get_slice(id2);
        assert_eq!(
            slice2.particle_layout.min_binding_size().get() as u32,
            item_size
        );
        assert_eq!(slice2.slice, 0..capacity);
        assert_eq!(effect_cache.buffers().len(), 2);

        let buffer_index = effect_cache.remove(id1);
        assert!(buffer_index.is_some());
        assert_eq!(buffer_index.unwrap(), 0);
        assert_eq!(effect_cache.buffers().len(), 2);
        {
            let buffers = effect_cache.buffers();
            assert!(buffers[0].is_none());
            assert!(buffers[1].is_some()); // id2
        }

        // Regression #60
        let id3 = effect_cache.insert(asset, capacity, &l32, &empty_property_layout, &render_queue);
        assert!(id3.is_valid());
        let slice3 = effect_cache.get_slice(id3);
        assert_eq!(
            slice3.particle_layout.min_binding_size().get() as u32,
            item_size
        );
        assert_eq!(slice3.slice, 0..capacity);
        assert_eq!(effect_cache.buffers().len(), 2);
        {
            let buffers = effect_cache.buffers();
            assert!(buffers[0].is_some()); // id3
            assert!(buffers[1].is_some()); // id2
        }
    }
}<|MERGE_RESOLUTION|>--- conflicted
+++ resolved
@@ -68,14 +68,10 @@
 /// Storage for a single kind of effects, sharing the same buffer(s).
 ///
 /// Currently only accepts a single unique item size (particle size), fixed at
-<<<<<<< HEAD
-/// creation. Also currently only accepts instances of a unique of effect asset.
-#[derive(Debug)]
-=======
 /// creation. Also currently only accepts instances of a unique effect asset,
 /// although this restriction is purely for convenience and may be relaxed in
 /// the future to improve batching.
->>>>>>> 381da66e
+#[derive(Debug)]
 pub struct EffectBuffer {
     /// GPU buffer holding all particles for the entire group of effects.
     particle_buffer: Buffer,
