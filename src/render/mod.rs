use bevy::{
    asset::{AssetEvent, Assets, Handle, HandleId},
    core::{Pod, Zeroable},
    ecs::{
        prelude::*,
        system::{lifetimeless::*, SystemParam, SystemState},
    },
    log::trace,
    math::{Mat4, Vec2, Vec3},
    prelude::*,
    render::{
        color::Color,
        render_asset::RenderAssets,
        render_graph::{Node, NodeRunError, RenderGraphContext, SlotInfo},
        render_phase::{Draw, DrawFunctions, RenderPhase, TrackedRenderPass},
        render_resource::*,
        renderer::{RenderContext, RenderDevice, RenderQueue},
        texture::{BevyDefault, Image},
        view::{
            ComputedVisibility, ExtractedView, Msaa, ViewTarget, ViewUniform, ViewUniformOffset,
            ViewUniforms, VisibleEntities,
        },
        Extract,
    },
    time::Time,
    transform::components::GlobalTransform,
    utils::{FloatOrd, HashMap, Uuid},
};
use bitflags::bitflags;
use rand::random;
use std::marker::PhantomData;
use std::{
    borrow::Cow,
    num::{NonZeroU32, NonZeroU64},
    ops::Range,
};

#[cfg(feature = "2d")]
use bevy::core_pipeline::core_2d::Transparent2d;
#[cfg(feature = "3d")]
use bevy::core_pipeline::core_3d::Transparent3d;

use crate::{
    asset::EffectAsset, modifier::update::ForceFieldSource, next_multiple_of, ParticleEffect,
    ParticleLayout, PropertyLayout, RemovedEffectsEvent,
};

mod aligned_buffer_vec;
mod buffer_table;
mod effect_cache;
mod shader_cache;

use aligned_buffer_vec::AlignedBufferVec;
use buffer_table::{BufferTable, BufferTableId};
pub(crate) use effect_cache::{EffectCache, EffectCacheId};

pub use effect_cache::{EffectBuffer, EffectSlice};
pub use shader_cache::ShaderCache;

/// Labels for the Hanabi systems.
#[derive(Debug, Hash, PartialEq, Eq, Clone, SystemLabel)]
pub enum EffectSystems {
    /// Tick all effect instances to generate spawner counts, and configure
    /// shaders based on modifiers. This system runs during the
    /// [`CoreStage::PostUpdate`] stage.
    ///
    /// [`CoreStage::PostUpdate`]: bevy::app::CoreStage::PostUpdate
    TickSpawners,
    /// Gather all removed [`ParticleEffect`] components during the
    /// [`CoreStage::PostUpdate`] stage, to be able to clean-up GPU
    /// resources.
    ///
    /// [`CoreStage::PostUpdate`]: bevy::app::CoreStage::PostUpdate
    GatherRemovedEffects,
    /// Extract the effects to render this frame.
    ExtractEffects,
    /// Extract the effect events to process this frame.
    ExtractEffectEvents,
    /// Prepare GPU data for the extracted effects.
    PrepareEffects,
    /// Queue the GPU commands for the extracted effects.
    QueueEffects,
}

/// Simulation parameters.
#[derive(Debug, Default, Clone, Copy, Resource)]
pub(crate) struct SimParams {
    /// Current simulation time.
    time: f64,
    /// Frame timestep.
    dt: f32,
    /// Number of effects to dispatch, for vfx_dispatch.wgsl.
    num_effects: u32,
    /// Stride of RenderIndirect, for vfx_dispatch.wgsl.
    render_stride: u32,
    /// Stride of DispatchIndirect, for vfx_dispatch.wgsl.
    dispatch_stride: u32,
}

/// GPU representation of [`SimParams`].
#[repr(C)]
#[derive(Debug, Copy, Clone, Pod, Zeroable, ShaderType)]
struct SimParamsUniform {
    dt: f32,
    time: f32,
    num_effects: u32,
    render_stride: u32,
    dispatch_stride: u32,
}

impl Default for SimParamsUniform {
    fn default() -> Self {
        Self {
            dt: 0.04,
            time: 0.0,
            num_effects: 0,
            render_stride: 0,   // invalid
            dispatch_stride: 0, // invalid
        }
    }
}

impl From<SimParams> for SimParamsUniform {
    fn from(src: SimParams) -> Self {
        Self {
            dt: src.dt,
            time: src.time as f32,
            num_effects: src.num_effects,
            render_stride: src.render_stride,
            dispatch_stride: src.dispatch_stride,
        }
    }
}

/// GPU representation of a [`ForceFieldSource`].
#[repr(C)]
#[derive(Debug, Default, Clone, Copy, Pod, Zeroable, ShaderType)]
struct GpuForceFieldSource {
    pub position_or_direction: Vec3,
    pub max_radius: f32,
    pub min_radius: f32,
    pub mass: f32,
    pub force_exponent: f32,
    pub conform_to_sphere: f32,
}

impl From<ForceFieldSource> for GpuForceFieldSource {
    fn from(source: ForceFieldSource) -> Self {
        Self {
            position_or_direction: source.position,
            max_radius: source.max_radius,
            min_radius: source.min_radius,
            mass: source.mass,
            force_exponent: source.force_exponent,
            conform_to_sphere: if source.conform_to_sphere { 1.0 } else { 0.0 },
        }
    }
}

/// GPU representation of spawner parameters.
///
/// This structure contains the fixed-size part of the parameters. Inside the
/// GPU buffer, it is followed by an array of [`GpuForceFieldSource`], which
/// together form the spawner parameter buffer.
#[repr(C)]
#[derive(Debug, Default, Clone, Copy, Pod, Zeroable, ShaderType)]
struct GpuSpawnerParams {
    /// Transform of the effect, as a Mat4 without the last row (which is always
    /// (0,0,0,1) for an affine transform), stored transposed as a mat3x4 to
    /// avoid padding in WGSL. This is either added to emitted particles at
    /// spawn time, if the effect simulated in world space, or to all
    /// simulated particles if the effect is simulated in local space.
    transform: [f32; 12],
    /// Global acceleration applied to all particles each frame.
    /// TODO - This is NOT a spawner/emitter thing, but is a per-effect one.
    /// Rename GpuSpawnerParams?
    accel: Vec3,
    /// Number of particles to spawn this frame.
    spawn: i32,
    /// Force field components. One PullingForceFieldParam takes up 32 bytes.
    force_field: [GpuForceFieldSource; ForceFieldSource::MAX_SOURCES],
    /// Spawn seed, for randomized modifiers.
    seed: u32,
    /// Current number of used particles.
    count: i32,
    /// Index of the effect into the indirect dispatch and render buffers.
    effect_index: u32,
}

// FIXME - min_storage_buffer_offset_alignment
#[repr(C)]
#[derive(Debug, Clone, Copy, Pod, Zeroable, ShaderType)]
pub struct GpuDispatchIndirect {
    pub x: u32,
    pub y: u32,
    pub z: u32,
    pub pong: u32,
}

impl Default for GpuDispatchIndirect {
    fn default() -> Self {
        Self {
            x: 0,
            y: 1,
            z: 1,
            pong: 0,
        }
    }
}

#[repr(C)]
#[derive(Debug, Default, Clone, Copy, Pod, Zeroable, ShaderType)]
pub struct GpuRenderIndirect {
    pub vertex_count: u32,
    pub instance_count: u32,
    pub base_index: u32,
    pub vertex_offset: i32,
    pub base_instance: u32,
    //
    pub alive_count: u32,
    pub dead_count: u32,
    pub max_spawn: u32,
    //
    pub ping: u32,
    pub max_update: u32,
    pub __pad1: u32,
    pub __pad2: u32,
    // FIXME - min_storage_buffer_offset_alignment
}

/// Compute pipeline to run the vfx_indirect dispatch workgroup calculation
/// shader.
#[derive(Resource)]
pub(crate) struct DispatchIndirectPipeline {
    dispatch_indirect_layout: BindGroupLayout,
    pipeline_layout: PipelineLayout,
    pipeline: ComputePipeline,
}

impl FromWorld for DispatchIndirectPipeline {
    fn from_world(world: &mut World) -> Self {
        let world = world.cell();
        let render_device = world.get_resource::<RenderDevice>().unwrap();

        trace!(
            "GpuRenderIndirect: min_size={} | GpuDispatchIndirect: min_size={}",
            GpuRenderIndirect::min_size(),
            GpuDispatchIndirect::min_size()
        );
        let dispatch_indirect_layout =
            render_device.create_bind_group_layout(&BindGroupLayoutDescriptor {
                entries: &[
                    BindGroupLayoutEntry {
                        binding: 0,
                        visibility: ShaderStages::COMPUTE,
                        ty: BindingType::Buffer {
                            ty: BufferBindingType::Storage { read_only: false },
                            has_dynamic_offset: false,
                            min_binding_size: Some(GpuRenderIndirect::min_size()),
                        },
                        count: None,
                    },
                    BindGroupLayoutEntry {
                        binding: 1,
                        visibility: ShaderStages::COMPUTE,
                        ty: BindingType::Buffer {
                            ty: BufferBindingType::Storage { read_only: false },
                            has_dynamic_offset: false,
                            min_binding_size: Some(GpuDispatchIndirect::min_size()),
                        },
                        count: None,
                    },
                ],
                label: Some("hanabi:bind_group_layout:dispatch_indirect_dispatch_indirect"),
            });

        trace!(
            "SimParamsUniform: min_size={}",
            SimParamsUniform::min_size()
        );
        let sim_params_layout =
            render_device.create_bind_group_layout(&BindGroupLayoutDescriptor {
                entries: &[BindGroupLayoutEntry {
                    binding: 0,
                    visibility: ShaderStages::COMPUTE,
                    ty: BindingType::Buffer {
                        ty: BufferBindingType::Uniform,
                        has_dynamic_offset: false,
                        min_binding_size: Some(SimParamsUniform::min_size()),
                    },
                    count: None,
                }],
                label: Some("hanabi:bind_group_layout:dispatch_indirect_sim_params"),
            });

        let pipeline_layout = render_device.create_pipeline_layout(&PipelineLayoutDescriptor {
            label: Some("hanabi:pipeline_layout:dispatch_indirect"),
            bind_group_layouts: &[&dispatch_indirect_layout, &sim_params_layout],
            push_constant_ranges: &[],
        });

        let shader_module = render_device.create_shader_module(ShaderModuleDescriptor {
            label: Some("hanabi:vfx_indirect_shader"),
            source: ShaderSource::Wgsl(Cow::Borrowed(include_str!("vfx_indirect.wgsl"))),
        });

        let pipeline = render_device.create_compute_pipeline(&RawComputePipelineDescriptor {
            label: Some("hanabi:compute_pipeline:dispatch_indirect"),
            layout: Some(&pipeline_layout),
            module: &shader_module,
            entry_point: "main",
        });

        Self {
            dispatch_indirect_layout,
            pipeline_layout,
            pipeline,
        }
    }
}

#[derive(Resource)]
pub(crate) struct ParticlesInitPipeline {
    /// Render device the pipeline is attached to.
    render_device: RenderDevice,
    sim_params_layout: BindGroupLayout,
    //particles_buffer_layout: BindGroupLayout,
    spawner_buffer_layout: BindGroupLayout,
    render_indirect_layout: BindGroupLayout,
    //pipeline_layout: PipelineLayout,
}

impl FromWorld for ParticlesInitPipeline {
    fn from_world(world: &mut World) -> Self {
        let world = world.cell();
        let render_device = world.get_resource::<RenderDevice>().unwrap();

        let limits = render_device.limits();
        bevy::log::info!(
            "GPU limits:\n- max_compute_invocations_per_workgroup={}\n- max_compute_workgroup_size_x={}\n- max_compute_workgroup_size_y={}\n- max_compute_workgroup_size_z={}\n- max_compute_workgroups_per_dimension={}\n- min_storage_buffer_offset_alignment={}\n- max_storage_buffers_per_shader_stage={}\n- max_bind_groups={}",
            limits.max_compute_invocations_per_workgroup, limits.max_compute_workgroup_size_x, limits.max_compute_workgroup_size_y, limits.max_compute_workgroup_size_z,
            limits.max_compute_workgroups_per_dimension, limits.min_storage_buffer_offset_alignment, limits.max_storage_buffers_per_shader_stage, limits.max_bind_groups
        );

        trace!(
            "SimParamsUniform: min_size={}",
            SimParamsUniform::min_size()
        );
        let sim_params_layout =
            render_device.create_bind_group_layout(&BindGroupLayoutDescriptor {
                entries: &[BindGroupLayoutEntry {
                    binding: 0,
                    visibility: ShaderStages::COMPUTE,
                    ty: BindingType::Buffer {
                        ty: BufferBindingType::Uniform,
                        has_dynamic_offset: false,
                        min_binding_size: Some(SimParamsUniform::min_size()),
                    },
                    count: None,
                }],
                label: Some("hanabi:bind_group_layout:update_sim_params"),
            });

        // trace!("GpuParticle: min_size={}", GpuParticle::min_size());
        // let particles_buffer_layout =
        //     render_device.create_bind_group_layout(&BindGroupLayoutDescriptor {
        //         entries: &[
        //             BindGroupLayoutEntry {
        //                 binding: 0,
        //                 visibility: ShaderStages::COMPUTE,
        //                 ty: BindingType::Buffer {
        //                     ty: BufferBindingType::Storage { read_only: false },
        //                     has_dynamic_offset: true,
        //                     min_binding_size: Some(GpuParticle::min_size()),
        //                 },
        //                 count: None,
        //             },
        //             BindGroupLayoutEntry {
        //                 binding: 1,
        //                 visibility: ShaderStages::COMPUTE,
        //                 ty: BindingType::Buffer {
        //                     ty: BufferBindingType::Storage { read_only: false },
        //                     has_dynamic_offset: true,
        //                     min_binding_size: BufferSize::new(12),
        //                 },
        //                 count: None,
        //             },
        //         ],
        //         label: Some("hanabi:buffer_layout:init_particles"),
        //     });

        trace!(
            "GpuSpawnerParams: min_size={}",
            GpuSpawnerParams::min_size()
        );
        let spawner_buffer_layout =
            render_device.create_bind_group_layout(&BindGroupLayoutDescriptor {
                entries: &[BindGroupLayoutEntry {
                    binding: 0,
                    visibility: ShaderStages::COMPUTE,
                    ty: BindingType::Buffer {
                        ty: BufferBindingType::Storage { read_only: false },
                        has_dynamic_offset: true,
                        min_binding_size: Some(GpuSpawnerParams::min_size()),
                    },
                    count: None,
                }],
                label: Some("hanabi:buffer_layout:init_spawner"),
            });

        trace!(
            "GpuRenderIndirect: min_size={}",
            GpuRenderIndirect::min_size()
        );
        let render_indirect_layout =
            render_device.create_bind_group_layout(&BindGroupLayoutDescriptor {
                entries: &[BindGroupLayoutEntry {
                    binding: 0,
                    visibility: ShaderStages::COMPUTE,
                    ty: BindingType::Buffer {
                        ty: BufferBindingType::Storage { read_only: false },
                        has_dynamic_offset: true,
                        min_binding_size: Some(GpuRenderIndirect::min_size()),
                    },
                    count: None,
                }],
                label: Some("hanabi:bind_group_layout:init_render_indirect"),
            });

        // let pipeline_layout =
        // render_device.create_pipeline_layout(&PipelineLayoutDescriptor {
        //     label: Some("hanabi:pipeline_layout:init"),
        //     bind_group_layouts: &[
        //         &sim_params_layout,
        //         &particles_buffer_layout,
        //         &spawner_buffer_layout,
        //         &render_indirect_layout,
        //     ],
        //     push_constant_ranges: &[],
        // });

        Self {
            render_device: render_device.clone(),
            sim_params_layout,
            //particles_buffer_layout,
            spawner_buffer_layout,
            render_indirect_layout,
            //pipeline_layout,
        }
    }
}

#[derive(Default, Clone, Hash, PartialEq, Eq)]
pub(crate) struct ParticleInitPipelineKey {
    /// Compute shader, with snippets applied, but not preprocessed yet.
    shader: Handle<Shader>,
    /// Particle layout.
    particle_layout: ParticleLayout,
}

impl SpecializedComputePipeline for ParticlesInitPipeline {
    type Key = ParticleInitPipelineKey;

    fn specialize(&self, key: Self::Key) -> ComputePipelineDescriptor {
        trace!(
            "Specialize init pipeline: particle_layout.min_binding_size={}",
            key.particle_layout.min_binding_size()
        );
        let particles_buffer_layout =
            self.render_device
                .create_bind_group_layout(&BindGroupLayoutDescriptor {
                    entries: &[
                        BindGroupLayoutEntry {
                            binding: 0,
                            visibility: ShaderStages::COMPUTE,
                            ty: BindingType::Buffer {
                                ty: BufferBindingType::Storage { read_only: false },
                                has_dynamic_offset: true,
                                min_binding_size: Some(key.particle_layout.min_binding_size()),
                            },
                            count: None,
                        },
                        BindGroupLayoutEntry {
                            binding: 1,
                            visibility: ShaderStages::COMPUTE,
                            ty: BindingType::Buffer {
                                ty: BufferBindingType::Storage { read_only: false },
                                has_dynamic_offset: true,
                                min_binding_size: BufferSize::new(12),
                            },
                            count: None,
                        },
                    ],
                    label: Some("hanabi:init_particles_buffer_layout"),
                });

        ComputePipelineDescriptor {
            label: Some("hanabi:pipeline_init_compute".into()),
            layout: Some(vec![
                self.sim_params_layout.clone(),
                particles_buffer_layout,
                self.spawner_buffer_layout.clone(),
                self.render_indirect_layout.clone(),
            ]),
            shader: key.shader,
            shader_defs: vec![],
            entry_point: "main".into(),
        }
    }
}

#[derive(Resource)]
pub(crate) struct ParticlesUpdatePipeline {
    render_device: RenderDevice,
    sim_params_layout: BindGroupLayout,
    //particles_buffer_layout: BindGroupLayout,
    spawner_buffer_layout: BindGroupLayout,
    render_indirect_layout: BindGroupLayout,
    //pipeline_layout: PipelineLayout,
}

impl FromWorld for ParticlesUpdatePipeline {
    fn from_world(world: &mut World) -> Self {
        let world = world.cell();
        let render_device = world.get_resource::<RenderDevice>().unwrap();

        let limits = render_device.limits();
        bevy::log::info!(
            "GPU limits:\n- max_compute_invocations_per_workgroup={}\n- max_compute_workgroup_size_x={}\n- max_compute_workgroup_size_y={}\n- max_compute_workgroup_size_z={}\n- max_compute_workgroups_per_dimension={}\n- min_storage_buffer_offset_alignment={}",
            limits.max_compute_invocations_per_workgroup, limits.max_compute_workgroup_size_x, limits.max_compute_workgroup_size_y, limits.max_compute_workgroup_size_z,
            limits.max_compute_workgroups_per_dimension, limits.min_storage_buffer_offset_alignment
        );

        trace!(
            "SimParamsUniform: min_size={}",
            SimParamsUniform::min_size()
        );
        let sim_params_layout =
            render_device.create_bind_group_layout(&BindGroupLayoutDescriptor {
                entries: &[BindGroupLayoutEntry {
                    binding: 0,
                    visibility: ShaderStages::COMPUTE,
                    ty: BindingType::Buffer {
                        ty: BufferBindingType::Uniform,
                        has_dynamic_offset: false,
                        min_binding_size: Some(SimParamsUniform::min_size()),
                    },
                    count: None,
                }],
                label: Some("hanabi:update_sim_params_layout"),
            });

        // trace!("GpuParticle: min_size={}", GpuParticle::min_size());
        // let particles_buffer_layout =
        //     render_device.create_bind_group_layout(&BindGroupLayoutDescriptor {
        //         entries: &[
        //             BindGroupLayoutEntry {
        //                 binding: 0,
        //                 visibility: ShaderStages::COMPUTE,
        //                 ty: BindingType::Buffer {
        //                     ty: BufferBindingType::Storage { read_only: false },
        //                     has_dynamic_offset: true,
        //                     min_binding_size: Some(GpuParticle::min_size()),
        //                 },
        //                 count: None,
        //             },
        //             BindGroupLayoutEntry {
        //                 binding: 1,
        //                 visibility: ShaderStages::COMPUTE,
        //                 ty: BindingType::Buffer {
        //                     ty: BufferBindingType::Storage { read_only: false },
        //                     has_dynamic_offset: true,
        //                     min_binding_size: BufferSize::new(12),
        //                 },
        //                 count: None,
        //             },
        //         ],
        //         label: Some("hanabi:update_particles_buffer_layout"),
        //     });

        trace!(
            "GpuSpawnerParams: min_size={}",
            GpuSpawnerParams::min_size()
        );
        let spawner_buffer_layout =
            render_device.create_bind_group_layout(&BindGroupLayoutDescriptor {
                entries: &[BindGroupLayoutEntry {
                    binding: 0,
                    visibility: ShaderStages::COMPUTE,
                    ty: BindingType::Buffer {
                        ty: BufferBindingType::Storage { read_only: false },
                        has_dynamic_offset: true,
                        min_binding_size: Some(GpuSpawnerParams::min_size()),
                    },
                    count: None,
                }],
                label: Some("hanabi:update_spawner_buffer_layout"),
            });

        trace!(
            "GpuRenderIndirect: min_size={}",
            GpuRenderIndirect::min_size()
        );
        let render_indirect_layout =
            render_device.create_bind_group_layout(&BindGroupLayoutDescriptor {
                entries: &[BindGroupLayoutEntry {
                    binding: 0,
                    visibility: ShaderStages::COMPUTE,
                    ty: BindingType::Buffer {
                        ty: BufferBindingType::Storage { read_only: false },
                        has_dynamic_offset: true,
                        min_binding_size: Some(GpuRenderIndirect::min_size()),
                    },
                    count: None,
                }],
                label: Some("hanabi:update_render_indirect_layout"),
            });

        // let pipeline_layout =
        // render_device.create_pipeline_layout(&PipelineLayoutDescriptor {
        //     label: Some("hanabi:update_pipeline_layout"),
        //     bind_group_layouts: &[
        //         &sim_params_layout,
        //         &particles_buffer_layout,
        //         &spawner_buffer_layout,
        //         &render_indirect_layout,
        //     ],
        //     push_constant_ranges: &[],
        // });

        Self {
            render_device: render_device.clone(),
            sim_params_layout,
            //particles_buffer_layout,
            spawner_buffer_layout,
            render_indirect_layout,
            //pipeline_layout,
        }
    }
}

#[derive(Default, Clone, Hash, PartialEq, Eq)]
pub(crate) struct ParticleUpdatePipelineKey {
    /// Compute shader, with snippets applied, but not preprocessed yet.
    shader: Handle<Shader>,
    /// Particle layout.
    particle_layout: ParticleLayout,
    /// Property layout.
    property_layout: PropertyLayout,
}

impl SpecializedComputePipeline for ParticlesUpdatePipeline {
    type Key = ParticleUpdatePipelineKey;

    fn specialize(&self, key: Self::Key) -> ComputePipelineDescriptor {
        trace!(
            "GpuParticle: attributes.min_binding_size={} properties.min_binding_size={}",
            key.particle_layout.min_binding_size().get(),
            if key.property_layout.is_empty() {
                0
            } else {
                key.property_layout.min_binding_size().get()
            },
        );

        let mut entries = vec![
            BindGroupLayoutEntry {
                binding: 0,
                visibility: ShaderStages::COMPUTE,
                ty: BindingType::Buffer {
                    ty: BufferBindingType::Storage { read_only: false },
                    has_dynamic_offset: true,
                    min_binding_size: Some(key.particle_layout.min_binding_size()),
                },
                count: None,
            },
            BindGroupLayoutEntry {
                binding: 1,
                visibility: ShaderStages::COMPUTE,
                ty: BindingType::Buffer {
                    ty: BufferBindingType::Storage { read_only: false },
                    has_dynamic_offset: true,
                    min_binding_size: BufferSize::new(12),
                },
                count: None,
            },
        ];
        if !key.property_layout.is_empty() {
            entries.push(BindGroupLayoutEntry {
                binding: 2,
                visibility: ShaderStages::COMPUTE,
                ty: BindingType::Buffer {
                    ty: BufferBindingType::Storage { read_only: true },
                    has_dynamic_offset: false, // TODO
                    min_binding_size: Some(key.property_layout.min_binding_size()),
                },
                count: None,
            });
        }

        let label = "hanabi:update_particles_buffer_layout";
        trace!(
            "Creating particle bind group layout '{}' for update pass with {} entries.",
            label,
            entries.len()
        );
        let particles_buffer_layout =
            self.render_device
                .create_bind_group_layout(&BindGroupLayoutDescriptor {
                    entries: &entries,
                    label: Some(label),
                });

        ComputePipelineDescriptor {
            label: Some("hanabi:pipeline_update_compute".into()),
            layout: Some(vec![
                self.sim_params_layout.clone(),
                particles_buffer_layout,
                self.spawner_buffer_layout.clone(),
                self.render_indirect_layout.clone(),
            ]),
            shader: key.shader,
            shader_defs: vec![],
            entry_point: "main".into(),
        }
    }
}

#[derive(Resource)]
pub(crate) struct ParticlesRenderPipeline {
    render_device: RenderDevice,
    view_layout: BindGroupLayout,
    material_layout: BindGroupLayout,
}

impl FromWorld for ParticlesRenderPipeline {
    fn from_world(world: &mut World) -> Self {
        let world = world.cell();
        let render_device = world.get_resource::<RenderDevice>().unwrap();

        let view_layout = render_device.create_bind_group_layout(&BindGroupLayoutDescriptor {
            entries: &[BindGroupLayoutEntry {
                binding: 0,
                visibility: ShaderStages::VERTEX | ShaderStages::FRAGMENT,
                ty: BindingType::Buffer {
                    ty: BufferBindingType::Uniform,
                    has_dynamic_offset: true,
                    min_binding_size: Some(ViewUniform::min_size()),
                },
                count: None,
            }],
            label: Some("hanabi:view_layout_render"),
        });

        let material_layout = render_device.create_bind_group_layout(&BindGroupLayoutDescriptor {
            entries: &[
                BindGroupLayoutEntry {
                    binding: 0,
                    visibility: ShaderStages::FRAGMENT,
                    ty: BindingType::Texture {
                        multisampled: false,
                        sample_type: TextureSampleType::Float { filterable: true },
                        view_dimension: TextureViewDimension::D2,
                    },
                    count: None,
                },
                BindGroupLayoutEntry {
                    binding: 1,
                    visibility: ShaderStages::FRAGMENT,
                    ty: BindingType::Sampler(SamplerBindingType::Filtering),
                    count: None,
                },
            ],
            label: Some("hanabi:material_layout_render"),
        });

        Self {
            render_device: render_device.clone(),
            view_layout,
            material_layout,
        }
    }
}

#[cfg(all(feature = "2d", feature = "3d"))]
#[derive(Debug, Copy, Clone, PartialEq, Eq, Hash)]
enum PipelineMode {
    Camera2d,
    Camera3d,
}

#[derive(Clone, Hash, PartialEq, Eq)]
pub(crate) struct ParticleRenderPipelineKey {
    /// Render shader, with snippets applied, but not preprocessed yet.
    shader: Handle<Shader>,
    /// Particle layout.
    particle_layout: ParticleLayout,
    /// Key: PARTICLE_TEXTURE
    /// Define a texture sampled to modulate the particle color.
    /// This key requires the presence of UV coordinates on the particle
    /// vertices.
    particle_texture: Option<Handle<Image>>,
    /// For dual-mode configurations only, the actual mode of the current render
    /// pipeline. Otherwise the mode is implicitly determined by the active
    /// feature.
    #[cfg(all(feature = "2d", feature = "3d"))]
    pipeline_mode: PipelineMode,
    /// MSAA sample count.
    msaa_samples: u32,
    /// Is the camera using an HDR render target?
    hdr: bool,
}

impl Default for ParticleRenderPipelineKey {
    fn default() -> Self {
        Self {
            shader: Handle::weak(HandleId::new(Uuid::nil(), u64::MAX)),
            particle_layout: ParticleLayout::empty(),
            particle_texture: None,
            #[cfg(all(feature = "2d", feature = "3d"))]
            pipeline_mode: PipelineMode::Camera3d,
            msaa_samples: Msaa::default().samples,
            hdr: false,
        }
    }
}

impl SpecializedRenderPipeline for ParticlesRenderPipeline {
    type Key = ParticleRenderPipelineKey;

    fn specialize(&self, key: Self::Key) -> RenderPipelineDescriptor {
        // Base mandatory part of vertex buffer layout
        let vertex_buffer_layout = VertexBufferLayout {
            array_stride: 20,
            step_mode: VertexStepMode::Vertex,
            attributes: vec![
                //  @location(0) vertex_position: vec3<f32>
                VertexAttribute {
                    format: VertexFormat::Float32x3,
                    offset: 0,
                    shader_location: 0,
                },
                //  @location(1) vertex_uv: vec2<f32>
                VertexAttribute {
                    format: VertexFormat::Float32x2,
                    offset: 12,
                    shader_location: 1,
                },
                //  @location(1) vertex_color: u32
                // VertexAttribute {
                //     format: VertexFormat::Uint32,
                //     offset: 12,
                //     shader_location: 1,
                // },
                //  @location(2) vertex_velocity: vec3<f32>
                // VertexAttribute {
                //     format: VertexFormat::Float32x3,
                //     offset: 12,
                //     shader_location: 1,
                // },
                //  @location(3) vertex_uv: vec2<f32>
                // VertexAttribute {
                //     format: VertexFormat::Float32x2,
                //     offset: 28,
                //     shader_location: 3,
                // },
            ],
        };

        trace!(
            "GpuParticle: layout.min_binding_size={}",
            key.particle_layout.min_binding_size()
        );
        let particles_buffer_layout = self.render_device.create_bind_group_layout(
            &BindGroupLayoutDescriptor {
                entries: &[
                    BindGroupLayoutEntry {
                        binding: 0,
                        visibility: ShaderStages::VERTEX,
                        ty: BindingType::Buffer {
                            ty: BufferBindingType::Storage { read_only: true },
                            has_dynamic_offset: false,
                            min_binding_size: Some(key.particle_layout.min_binding_size()),
                        },
                        count: None,
                    },
                    BindGroupLayoutEntry {
                        binding: 1,
                        visibility: ShaderStages::VERTEX,
                        ty: BindingType::Buffer {
                            ty: BufferBindingType::Storage { read_only: true },
                            has_dynamic_offset: false,
                            min_binding_size: BufferSize::new(std::mem::size_of::<u32>() as u64),
                        },
                        count: None,
                    },
                    BindGroupLayoutEntry {
                        binding: 2,
                        visibility: ShaderStages::VERTEX,
                        ty: BindingType::Buffer {
                            ty: BufferBindingType::Storage { read_only: true },
                            has_dynamic_offset: true,
                            min_binding_size: Some(GpuDispatchIndirect::min_size()),
                        },
                        count: None,
                    },
                ],
                label: Some("hanabi:buffer_layout_render"),
            },
        );

        let mut layout = vec![self.view_layout.clone(), particles_buffer_layout];
        let mut shader_defs = vec![];

        // Key: PARTICLE_TEXTURE
        if key.particle_texture.is_some() {
            layout.push(self.material_layout.clone());
            shader_defs.push("PARTICLE_TEXTURE".to_string());
            // //  @location(1) vertex_uv: vec2<f32>
            // vertex_buffer_layout.attributes.push(VertexAttribute {
            //     format: VertexFormat::Float32x2,
            //     offset: 12,
            //     shader_location: 1,
            // });
            // vertex_buffer_layout.array_stride += 8;
        }

        #[cfg(all(feature = "2d", feature = "3d"))]
        let depth_stencil = match key.pipeline_mode {
            // Bevy's Transparent2d render phase doesn't support a depth-stencil buffer.
            PipelineMode::Camera2d => None,
            PipelineMode::Camera3d => Some(DepthStencilState {
                format: TextureFormat::Depth32Float,
                depth_write_enabled: false,
                // Bevy uses reverse-Z, so Greater really means closer
                depth_compare: CompareFunction::Greater,
                stencil: StencilState::default(),
                bias: DepthBiasState::default(),
            }),
        };

        #[cfg(all(feature = "2d", not(feature = "3d")))]
        let depth_stencil: Option<DepthStencilState> = None;

        #[cfg(all(feature = "3d", not(feature = "2d")))]
        let depth_stencil = Some(DepthStencilState {
            format: TextureFormat::Depth32Float,
            depth_write_enabled: false,
            // Bevy uses reverse-Z, so Greater really means closer
            depth_compare: CompareFunction::Greater,
            stencil: StencilState::default(),
            bias: DepthBiasState::default(),
        });

        let format = if key.hdr {
            ViewTarget::TEXTURE_FORMAT_HDR
        } else {
            TextureFormat::bevy_default()
        };

        // let particles_buffer_layout =
        //     render_device.create_bind_group_layout(&BindGroupLayoutDescriptor {
        //         entries: &[
        //             BindGroupLayoutEntry {
        //                 binding: 0,
        //                 visibility: ShaderStages::VERTEX,
        //                 ty: BindingType::Buffer {
        //                     ty: BufferBindingType::Storage { read_only: true },
        //                     has_dynamic_offset: false,
        //                     min_binding_size: Some(GpuParticle::min_size()),
        //                 },
        //                 count: None,
        //             },
        //             BindGroupLayoutEntry {
        //                 binding: 1,
        //                 visibility: ShaderStages::VERTEX,
        //                 ty: BindingType::Buffer {
        //                     ty: BufferBindingType::Storage { read_only: true },
        //                     has_dynamic_offset: false,
        //                     min_binding_size:
        // BufferSize::new(std::mem::size_of::<u32>() as u64),
        // },                 count: None,
        //             },
        //             BindGroupLayoutEntry {
        //                 binding: 2,
        //                 visibility: ShaderStages::VERTEX,
        //                 ty: BindingType::Buffer {
        //                     ty: BufferBindingType::Storage { read_only: true },
        //                     has_dynamic_offset: true,
        //                     min_binding_size: Some(GpuDispatchIndirect::min_size()),
        //                 },
        //                 count: None,
        //             },
        //         ],
        //         label: Some("hanabi:buffer_layout_render"),
        //     });

        RenderPipelineDescriptor {
            vertex: VertexState {
                shader: key.shader.clone(),
                entry_point: "vertex".into(),
                shader_defs: shader_defs.clone(),
                buffers: vec![vertex_buffer_layout],
            },
            fragment: Some(FragmentState {
                shader: key.shader,
                shader_defs,
                entry_point: "fragment".into(),
                targets: vec![Some(ColorTargetState {
                    format,
                    blend: Some(BlendState::ALPHA_BLENDING),
                    write_mask: ColorWrites::ALL,
                })],
            }),
            layout: Some(layout),
            primitive: PrimitiveState {
                front_face: FrontFace::Ccw,
                cull_mode: None,
                unclipped_depth: false,
                polygon_mode: PolygonMode::Fill,
                conservative: false,
                topology: PrimitiveTopology::TriangleList,
                strip_index_format: None,
            },
            depth_stencil,
            multisample: MultisampleState {
                count: key.msaa_samples,
                mask: !0,
                alpha_to_coverage_enabled: false,
            },
            label: Some("hanabi:pipeline_render".into()),
        }
    }
}

/// A single effect instance extracted from a [`ParticleEffect`] as a
/// render world item.
#[derive(Component)]
pub(crate) struct ExtractedEffect {
    /// Handle to the effect asset this instance is based on.
    /// The handle is weak to prevent refcount cycles and gracefully handle
    /// assets unloaded or destroyed after a draw call has been submitted.
    pub handle: Handle<EffectAsset>,
    /// Particle layout for the effect.
    pub particle_layout: ParticleLayout,
    /// Property layout for the effect.
    pub property_layout: PropertyLayout,
    /// Values of properties written in a binary blob according to
    /// [`property_layout`].
    pub property_data: Vec<u8>,
    /// Number of particles to spawn this frame for the effect.
    /// Obtained from calling [`Spawner::tick()`] on the source effect instance.
    ///
    /// [`Spawner::tick()`]: crate::Spawner::tick
    pub spawn_count: u32,
    /// Global transform of the effect origin, extracted from the
    /// [`GlobalTransform`].
    pub transform: Mat4,
    /// Particles tint to modulate with the texture image.
    pub color: Color,
    pub rect: Rect,
    // Texture to use for the sprites of the particles of this effect.
    //pub image: Handle<Image>,
    pub has_image: bool, // TODO -> use flags
    /// Texture to modulate the particle color.
    pub image_handle_id: HandleId,
    /// Init shader.
    pub init_shader: Handle<Shader>,
    /// Update shader.
    pub update_shader: Handle<Shader>,
    /// Render shader.
    pub render_shader: Handle<Shader>,
    /// Init code.
    pub init_code: String,
    /// Extra init code.
    pub init_extra: String,
    /// Update code.
    pub update_code: String,
    /// Extra update code.
    pub update_extra: String,
    /// For 2D rendering, the Z coordinate used as the sort key. Ignored for 3D
    /// rendering.
    pub z_sort_key_2d: FloatOrd,
}

/// Extracted data for newly-added [`ParticleEffect`] component requiring a new
/// GPU allocation.
pub(crate) struct AddedEffect {
    /// Entity with a newly-added [`ParticleEffect`] component.
    pub entity: Entity,
    /// Capacity of the effect (and therefore, the particle buffer), in number
    /// of particles.
    pub capacity: u32,
    /// Layout of particle attributes.
    pub particle_layout: ParticleLayout,
    /// Layout of properties for the effect, if properties are used at all, or
    /// an empty layout.
    pub property_layout: PropertyLayout,
    /// Handle of the effect asset.
    pub handle: Handle<EffectAsset>,
}

/// Collection of all extracted effects for this frame, inserted into the
/// render world as a render resource.
#[derive(Default, Resource)]
pub(crate) struct ExtractedEffects {
    /// Map of extracted effects from the entity the source [`ParticleEffect`]
    /// is on.
    pub effects: HashMap<Entity, ExtractedEffect>,
    /// Entites which had their [`ParticleEffect`] component removed.
    pub removed_effect_entities: Vec<Entity>,
    /// Newly added effects without a GPU allocation yet.
    pub added_effects: Vec<AddedEffect>,
}

#[derive(Default, Resource)]
pub(crate) struct EffectAssetEvents {
    pub images: Vec<AssetEvent<Image>>,
}

/// System extracting all the asset events for the [`Image`] assets to enable
/// dynamic update of images bound to any effect.
///
/// This system runs in parallel of [`extract_effects`].
pub(crate) fn extract_effect_events(
    mut events: ResMut<EffectAssetEvents>,
    mut image_events: Extract<EventReader<AssetEvent<Image>>>,
) {
    trace!("extract_effect_events");

    let EffectAssetEvents { ref mut images } = *events;
    images.clear();

    for image in image_events.iter() {
        // AssetEvent: !Clone
        images.push(match image {
            AssetEvent::Created { handle } => AssetEvent::Created {
                handle: handle.clone_weak(),
            },
            AssetEvent::Modified { handle } => AssetEvent::Modified {
                handle: handle.clone_weak(),
            },
            AssetEvent::Removed { handle } => AssetEvent::Removed {
                handle: handle.clone_weak(),
            },
        });
    }
}

/// System extracting data for rendering of all active [`ParticleEffect`]
/// components.
///
/// Extract rendering data for all [`ParticleEffect`] components in the world
/// which are visible ([`ComputedVisibility::is_visible`] is `true`), and wrap
/// the data into a new [`ExtractedEffect`] instance added to the
/// [`ExtractedEffects`] resource.
///
/// This system runs in parallel of [`extract_effect_events`].
pub(crate) fn extract_effects(
    time: Extract<Res<Time>>,
    effects: Extract<Res<Assets<EffectAsset>>>,
    _images: Extract<Res<Assets<Image>>>,
    mut query: Extract<
        ParamSet<(
            // All existing ParticleEffect components
            Query<(
                Entity,
                &ComputedVisibility,
                &ParticleEffect, /* TODO - Split EffectAsset::Spawner (desc) and
                                  * ParticleEffect::SpawnerData (runtime data), and init the
                                  * latter on component add without a need for the former */
                &GlobalTransform,
            )>,
            // Newly added ParticleEffect components
            Query<
                (Entity, &ParticleEffect),
                (
                    Added<ParticleEffect>,
                    With<ComputedVisibility>,
                    With<GlobalTransform>,
                ),
            >,
        )>,
    >,
    mut removed_effects_event_reader: Extract<EventReader<RemovedEffectsEvent>>,
    mut sim_params: ResMut<SimParams>,
    mut extracted_effects: ResMut<ExtractedEffects>,
) {
    trace!("extract_effects");

    // Save simulation params into render world
    let dt = time.delta_seconds();
    sim_params.time = time.elapsed_seconds_f64();
    sim_params.dt = dt;

    // Collect removed effects for later GPU data purge
    extracted_effects.removed_effect_entities =
        removed_effects_event_reader
            .iter()
            .fold(vec![], |mut acc, ev| {
                // FIXME - Need to clone because we can't consume the event, we only have
                // read-only access to the main world
                acc.append(&mut ev.entities.clone());
                acc
            });
    trace!(
        "Found {} removed entities.",
        extracted_effects.removed_effect_entities.len()
    );

    // Collect added effects for later GPU data allocation
    extracted_effects.added_effects = query
        .p1()
        .iter()
        .map(|(entity, effect)| {
            let handle = effect.handle.clone_weak();
            let asset = effects.get(&effect.handle).unwrap();
            let particle_layout = asset.particle_layout();
            assert!(
                particle_layout.size() > 0,
                "Invalid empty particle layout for effect '{}' on entity {:?}. Did you forget to add some modifier to the asset?",
                asset.name,
                entity
            );
            let property_layout = asset.property_layout();
            trace!("Found new effect: entity {:?} | capacity {} | particle_layout {:?} | property_layout {:?}", entity, asset.capacity, particle_layout, property_layout);
            AddedEffect {
                entity,
                capacity: asset.capacity,
                particle_layout,
                property_layout,
                handle,
            }
        })
        .collect();

    // Loop over all existing effects to update them
    for (entity, computed_visibility, effect, transform) in query.p0().iter_mut() {
        // Check if visible
        if !computed_visibility.is_visible() {
            continue;
        }

        // Check if shaders are configured
        let Some((init_shader, update_shader, render_shader)) = effect.get_configured_shaders() else {
            continue;
        };

        // TEMP - see tick_spawners()
        let spawn_count = effect.spawn_count;
        let init_code = effect.init_code.clone();
        let init_extra = effect.init_extra.clone();
        let update_code = effect.update_code.clone();
        let update_extra = effect.update_extra.clone();

        // Check if asset is available, otherwise silently ignore
        let Some(asset) = effects.get(&effect.handle) else {
            trace!("EffectAsset not ready; skipping ParticleEffect instance on entity {:?}.", entity);
            continue;
        };

        let z_sort_key_2d = effect
            .z_layer_2d
            .map_or(FloatOrd(asset.z_layer_2d), |z_layer_2d| {
                FloatOrd(z_layer_2d)
            });

        let image_handle_id = asset
            .render_layout
            .particle_texture
            .clone()
            .unwrap_or(Handle::<Image>::default())
            .id();

        // TODO - Change detection and diff/caching to minimize CPU->GPU data transfer
        let property_layout = asset.property_layout().clone();
        let property_data = effect.write_properties(&property_layout);

        trace!(
            "Extracted instance of effect '{}' on entity {:?}: image_handle_id={:?}",
            asset.name,
            entity,
            image_handle_id
        );

        extracted_effects.effects.insert(
            entity,
            ExtractedEffect {
                handle: effect.handle.clone_weak(),
                particle_layout: asset.particle_layout().clone(),
                property_layout,
                property_data,
                spawn_count,
                color: Color::RED, //effect.color,
                transform: transform.compute_matrix(),
                rect: Rect {
                    min: Vec2::splat(-0.1),
                    max: Vec2::splat(0.1), // effect
                                           //.custom_size
                                           //.unwrap_or_else(|| Vec2::new(size.width as f32, size.height as f32)),
                },
                has_image: asset.render_layout.particle_texture.is_some(),
                image_handle_id,
                init_shader,
                update_shader,
                render_shader,
                init_code,
                init_extra,
                update_code,
                update_extra,
                z_sort_key_2d,
            },
        );
    }
}

/// GPU representation of a single vertex of a particle mesh stored in a GPU
/// buffer.
#[repr(C)]
#[derive(Copy, Clone, Pod, Zeroable)]
struct GpuParticleVertex {
    /// Vertex position.
    pub position: [f32; 3],
    /// UV coordinates of vertex.
    pub uv: [f32; 2],
}

/// Various GPU limits and aligned sizes computed once and cached.
struct GpuLimits {
    /// Value of [`WgpuLimits::min_storage_buffer_offset_alignment`].
    ///
    /// [`WgpuLimits::min_storage_buffer_offset_alignment`]: bevy::render::settings::WgpuLimits::min_storage_buffer_offset_alignment
    storage_buffer_align: NonZeroU32,
    /// Size of [`GpuDispatchIndirect`] aligned to the contraint of
    /// [`WgpuLimits::min_storage_buffer_offset_alignment`].
    ///
    /// [`WgpuLimits::min_storage_buffer_offset_alignment`]: bevy::render::settings::WgpuLimits::min_storage_buffer_offset_alignment
    dispatch_indirect_aligned_size: NonZeroU32,
    /// Size of [`GpuRenderIndirect`] aligned to the contraint of
    /// [`WgpuLimits::min_storage_buffer_offset_alignment`].
    ///
    /// [`WgpuLimits::min_storage_buffer_offset_alignment`]: bevy::render::settings::WgpuLimits::min_storage_buffer_offset_alignment
    render_indirect_aligned_size: NonZeroU32,
}

impl GpuLimits {
    pub fn dispatch_indirect_offset(&self, buffer_index: u32) -> u32 {
        self.dispatch_indirect_aligned_size.get() * buffer_index
    }

    pub fn render_indirect_offset(&self, buffer_index: u32) -> u64 {
        self.render_indirect_aligned_size.get() as u64 * buffer_index as u64
    }
}

/// Global resource containing the GPU data to draw all the particle effects in
/// all views.
///
/// The resource is populated by [`prepare_effects()`] with all the effects to
/// render for the current frame, for all views in the frame, and consumed by
/// [`queue_effects()`] to actually enqueue the drawning commands to draw those
/// effects.
#[derive(Resource)]
pub(crate) struct EffectsMeta {
    /// Map from an entity with a [`ParticleEffect`] component attached to it,
    /// to the associated effect slice allocated in an [`EffectCache`].
    entity_map: HashMap<Entity, EffectCacheId>,
    /// Global effect cache for all effects in use.
    effect_cache: EffectCache,
    /// Bind group for the camera view, containing the camera projection and
    /// other uniform values related to the camera.
    view_bind_group: Option<BindGroup>,
    /// Bind group for the simulation parameters, like the current time and
    /// frame delta time.
    sim_params_bind_group: Option<BindGroup>,
    /// Bind group for the spawning parameters (number of particles to spawn
    /// this frame, ...).
    spawner_bind_group: Option<BindGroup>,
    /// Bind group #0 of the vfx_indirect shader, containing both the indirect
    /// compute dispatch and render buffers.
    dr_indirect_bind_group: Option<BindGroup>,
    /// Bind group #3 of the vfx_init shader, containing the indirect render
    /// buffer.
    init_render_indirect_bind_group: Option<BindGroup>,
    /// Bind group #3 of the vfx_update shader, containing the indirect render
    /// buffer.
    update_render_indirect_bind_group: Option<BindGroup>,

    sim_params_uniforms: UniformBuffer<SimParamsUniform>,
    spawner_buffer: AlignedBufferVec<GpuSpawnerParams>,
    dispatch_indirect_buffer: BufferTable<GpuDispatchIndirect>,
    render_dispatch_buffer: BufferTable<GpuRenderIndirect>,
    /// Unscaled vertices of the mesh of a single particle, generally a quad.
    /// The mesh is later scaled during rendering by the "particle size".
    // FIXME - This is a per-effect thing, unless we merge all meshes into a single buffer (makes
    // sense) but in that case we need a vertex slice too to know which mesh to draw per effect.
    vertices: BufferVec<GpuParticleVertex>,
    ///
    indirect_dispatch_pipeline: Option<ComputePipeline>,
    /// Various GPU limits and aligned sizes lazily allocated and cached for
    /// convenience.
    gpu_limits: Option<GpuLimits>,
}

impl EffectsMeta {
    pub fn new(device: RenderDevice) -> Self {
        let mut vertices = BufferVec::new(BufferUsages::VERTEX);
        for v in QUAD_VERTEX_POSITIONS {
            let uv = v.truncate() + 0.5;
            let v = *v * Vec3::new(1.0, 1.0, 1.0);
            vertices.push(GpuParticleVertex {
                position: v.into(),
                uv: uv.into(),
            });
        }

        // Ensure individual GpuSpawnerParams elements are properly aligned so they can
        // be addressed individually by the computer shaders.
        let item_align = device.limits().min_storage_buffer_offset_alignment as u64;
        trace!(
            "Aligning storage buffers to {} bytes as device limits requires.",
            item_align
        );

        Self {
            entity_map: HashMap::default(),
            effect_cache: EffectCache::new(device),
            view_bind_group: None,
            sim_params_bind_group: None,
            spawner_bind_group: None,
            dr_indirect_bind_group: None,
            init_render_indirect_bind_group: None,
            update_render_indirect_bind_group: None,
            sim_params_uniforms: UniformBuffer::default(),
            spawner_buffer: AlignedBufferVec::new(
                BufferUsages::STORAGE,
                NonZeroU64::new(item_align),
                Some("hanabi:buffer:spawner".to_string()),
            ),
            dispatch_indirect_buffer: BufferTable::new(
                BufferUsages::STORAGE | BufferUsages::INDIRECT,
                // NOTE: Technically we're using an offset in dispatch_workgroups_indirect(), but
                // `min_storage_buffer_offset_alignment` is documented as being for the offset in
                // BufferBinding and the dynamic offset in set_bind_group(), so either the
                // documentation is lacking or we don't need to align here.
                NonZeroU64::new(item_align),
                Some("hanabi:buffer:dispatch_indirect".to_string()),
            ),
            render_dispatch_buffer: BufferTable::new(
                BufferUsages::STORAGE | BufferUsages::INDIRECT,
                NonZeroU64::new(item_align),
                Some("hanabi:buffer:render_dispatch".to_string()),
            ),
            vertices,
            indirect_dispatch_pipeline: None,
            gpu_limits: None,
        }
    }

    /// Cache various GPU limits for later use.
    pub fn update_gpu_limits(&mut self, render_device: &RenderDevice) {
        if self.gpu_limits.is_some() {
            return;
        }

        let storage_buffer_align = render_device.limits().min_storage_buffer_offset_alignment;

        let dispatch_indirect_aligned_size = NonZeroU32::new(next_multiple_of(
            GpuDispatchIndirect::min_size().get() as usize,
            storage_buffer_align as usize,
        ) as u32)
        .unwrap();

        let render_indirect_aligned_size = NonZeroU32::new(next_multiple_of(
            GpuRenderIndirect::min_size().get() as usize,
            storage_buffer_align as usize,
        ) as u32)
        .unwrap();

        trace!(
            "GpuLimits: storage_buffer_align={} gpu_dispatch_indirect_aligned_size={} gpu_render_indirect_aligned_size={}",
            storage_buffer_align,
            dispatch_indirect_aligned_size.get(),
            render_indirect_aligned_size.get()
        );

        self.gpu_limits = Some(GpuLimits {
            storage_buffer_align: NonZeroU32::new(storage_buffer_align).unwrap(),
            dispatch_indirect_aligned_size,
            render_indirect_aligned_size,
        });
    }

    /// Allocate internal resources for newly spawned effects, and deallocate
    /// them for just-removed ones.
    pub fn add_remove_effects(
        &mut self,
        mut added_effects: Vec<AddedEffect>,
        removed_effect_entities: Vec<Entity>,
        render_device: &RenderDevice,
        render_queue: &RenderQueue,
        effect_bind_groups: &mut ResMut<EffectBindGroups>,
    ) {
        // Deallocate GPU data for destroyed effect instances. This will automatically
        // drop any group where there is no more effect slice.
        trace!(
            "Removing {} despawned effects",
            removed_effect_entities.len()
        );
        for entity in &removed_effect_entities {
            trace!("Removing ParticleEffect on entity {:?}", entity);
            if let Some(id) = self.entity_map.remove(entity) {
                trace!(
                    "=> ParticleEffect on entity {:?} had cache ID {:?}, removing...",
                    entity,
                    id
                );
                if let Some(buffer_index) = self.effect_cache.remove(id) {
                    // Clear bind groups associated with the removed buffer
                    trace!(
                        "=> GPU buffer #{} gone, destroying its bind groups...",
                        buffer_index
                    );
                    effect_bind_groups.particle_buffers.remove(&buffer_index);

                    // NOTE: by convention (see assert below) the cache ID is also the table ID, as
                    // those 3 data structures stay in sync.
                    let table_id = BufferTableId(buffer_index);
                    self.dispatch_indirect_buffer.remove(table_id);
                    self.render_dispatch_buffer.remove(table_id);
                }
            }
        }

        // FIXME - We delete a buffer above, and have a chance to immediatly re-create
        // it below. We should keep the GPU buffer around until the end of this method.
        // On the other hand, we should also be careful that allocated buffers need to
        // be tightly packed because 'vfx_indirect.wgsl' index them by buffer index in
        // order, so doesn't support offset.

        trace!("Adding {} newly spawned effects", added_effects.len());
        for added_effect in added_effects.drain(..) {
            let cache_id = self.effect_cache.insert(
                added_effect.handle,
                added_effect.capacity,
                &added_effect.particle_layout,
                &added_effect.property_layout,
                //update_pipeline.pipeline.clone(),
                render_queue,
            );

            let entity = added_effect.entity;
            self.entity_map.insert(entity, cache_id);

            // Note: those effects are already in extracted_effects.effects because
            // they were gathered by the same query as previously existing
            // ones, during extraction.

            // FIXME - Kind of brittle since the EffectCache doesn't know about those
            let index = self.effect_cache.buffer_index(cache_id).unwrap();

            let table_id = self
                .dispatch_indirect_buffer
                .insert(GpuDispatchIndirect::default());
            // FIXME - Should have a single index and table bookeeping data structure, used
            // by multiple buffers
            assert_eq!(
                table_id.0 as usize, index,
                "Broken table invariant: buffer={} row={}",
                index, table_id.0
            );

            let table_id = self.render_dispatch_buffer.insert(GpuRenderIndirect {
                vertex_count: 6, // TODO - Flexible vertex count and mesh particles
                dead_count: added_effect.capacity,
                max_spawn: added_effect.capacity,
                ..default()
            });
            // FIXME - Should have a single index and table bookeeping data structure, used
            // by multiple buffers
            assert_eq!(
                table_id.0 as usize, index,
                "Broken table invariant: buffer={} row={}",
                index, table_id.0
            );
        }

        // Once all changes are applied, immediately schedule any GPU buffer
        // (re)allocation based on the new buffer size. The actual GPU buffer content
        // will be written later.
        if self
            .dispatch_indirect_buffer
            .allocate_gpu(render_device, render_queue)
        {
            // All those bind groups use the indirect buffer so need to be re-created.
            effect_bind_groups.particle_buffers.clear();
        }
        if self
            .render_dispatch_buffer
            .allocate_gpu(render_device, render_queue)
        {
            // Currently we always re-create each frame any bind group that
            // binds this buffer, so there's nothing to do here.
        }
    }
}

const QUAD_VERTEX_POSITIONS: &[Vec3] = &[
    Vec3::from_array([-0.5, -0.5, 0.0]),
    Vec3::from_array([0.5, 0.5, 0.0]),
    Vec3::from_array([-0.5, 0.5, 0.0]),
    Vec3::from_array([-0.5, -0.5, 0.0]),
    Vec3::from_array([0.5, -0.5, 0.0]),
    Vec3::from_array([0.5, 0.5, 0.0]),
];

bitflags! {
    struct LayoutFlags: u32 {
        const NONE = 0;
        const PARTICLE_TEXTURE = 0b00000001;
    }
}

impl Default for LayoutFlags {
    fn default() -> Self {
        Self::NONE
    }
}

/// A batch of multiple instances of the same effect, rendered all together to
/// reduce GPU shader permutations and draw call overhead.
#[derive(Debug, Component)]
pub(crate) struct EffectBatch {
    /// Index of the GPU effect buffer effects in this batch are contained in.
    buffer_index: u32,
    /// Index of the first Spawner of the effects in the batch.
    spawner_base: u32,
    /// Number of particles to spawn/init this frame.
    spawn_count: u32,
    /// Particle layout.
    particle_layout: ParticleLayout,
    /// Slice of particles in the GPU effect buffer for the entire batch.
    slice: Range<u32>,
    /// Handle of the underlying effect asset describing the effect.
    handle: Handle<EffectAsset>,
    /// Flags describing the render layout.
    layout_flags: LayoutFlags,
    /// Texture to modulate the particle color.
    image_handle_id: HandleId,
    /// Configured shader used for the particle init of this batch.
    init_shader: Handle<Shader>,
    /// Configured shader used for the particle updating of this batch.
    update_shader: Handle<Shader>,
    /// Configured shader used for the particle rendering of this batch.
    render_shader: Handle<Shader>,
    /// Init code.
    init_code: String,
    /// Extra init code.
    init_extra: String,
    /// Update code.
    update_code: String,
    /// Extra update code.
    update_extra: String,
    /// Init compute pipeline specialized for this batch.
    init_pipeline_id: CachedComputePipelineId,
    /// Update compute pipeline specialized for this batch.
    update_pipeline_id: CachedComputePipelineId,
    /// For 2D rendering, the Z coordinate used as the sort key. Ignored for 3D
    /// rendering.
    z_sort_key_2d: FloatOrd,
    /// Entities holding the source [`ParticleEffect`] instances which were
    /// batched into this single batch. Used to determine visibility per view.
    entities: Vec<u32>,
}

pub(crate) fn prepare_effects(
    mut commands: Commands,
    sim_params: Res<SimParams>,
    render_device: Res<RenderDevice>,
    render_queue: Res<RenderQueue>,
    mut pipeline_cache: ResMut<PipelineCache>,
    dispatch_indirect_pipeline: Res<DispatchIndirectPipeline>,
    init_pipeline: Res<ParticlesInitPipeline>,
    update_pipeline: Res<ParticlesUpdatePipeline>,
    mut specialized_init_pipelines: ResMut<SpecializedComputePipelines<ParticlesInitPipeline>>,
    mut specialized_update_pipelines: ResMut<SpecializedComputePipelines<ParticlesUpdatePipeline>>,
    //update_pipeline: Res<ParticlesUpdatePipeline>, // TODO move update_pipeline.pipeline to
    // EffectsMeta
    mut effects_meta: ResMut<EffectsMeta>,
    mut extracted_effects: ResMut<ExtractedEffects>,
    mut effect_bind_groups: ResMut<EffectBindGroups>,
) {
    trace!("prepare_effects");

    effects_meta.update_gpu_limits(&render_device);

    // Allocate spawner buffer if needed
    //if effects_meta.spawner_buffer.is_empty() {
    //    effects_meta.spawner_buffer.push(GpuSpawnerParams::default());
    //}

    // Write vertices (TODO - lazily once only)
    effects_meta
        .vertices
        .write_buffer(&render_device, &render_queue);

    effects_meta.indirect_dispatch_pipeline = Some(dispatch_indirect_pipeline.pipeline.clone());

    // Clear last frame's buffer resizes which may have occured during last frame,
    // during `Node::run()` while the `BufferTable` could not be mutated.
    effects_meta
        .dispatch_indirect_buffer
        .clear_previous_frame_resizes();
    effects_meta
        .render_dispatch_buffer
        .clear_previous_frame_resizes();

    // Allocate new effects, deallocate removed ones
    let removed_effect_entities = std::mem::take(&mut extracted_effects.removed_effect_entities);
    for entity in &removed_effect_entities {
        extracted_effects.effects.remove(entity);
    }
    effects_meta.add_remove_effects(
        std::mem::take(&mut extracted_effects.added_effects),
        removed_effect_entities,
        &render_device,
        &render_queue,
        &mut effect_bind_groups,
    );

    // // sort first by z and then by handle. this ensures that, when possible,
    // batches span multiple z layers // batches won't span z-layers if there is
    // another batch between them extracted_effects.effects.sort_by(|a, b| {
    //     match FloatOrd(a.transform.w_axis[2]).cmp(&FloatOrd(b.transform.
    // w_axis[2])) {         Ordering::Equal => a.handle.cmp(&b.handle),
    //         other => other,
    //     }
    // });

    // Get the effect-entity mapping
    let mut effect_entity_list = extracted_effects
        .effects
        .iter()
        .map(|(entity, extracted_effect)| {
            let id = *effects_meta.entity_map.get(entity).unwrap();
            let property_buffer = effects_meta
                .effect_cache
                .get_property_buffer(id)
                .map(|buf| buf.clone()); // clone handle for lifetime
            let slice = effects_meta.effect_cache.get_slice(id);
            (
                entity.index(),
                slice,
                extracted_effect,
                id.0 as u32,
                property_buffer,
            )
        })
        .collect::<Vec<_>>();
    trace!("Collected {} extracted effects", effect_entity_list.len());

    // Sort first by effect buffer, then by slice range (see EffectSlice)
    effect_entity_list.sort_by(|a, b| a.1.cmp(&b.1));

    // Loop on all extracted effects in order
    effects_meta.spawner_buffer.clear();
    let mut spawner_base = 0;
    let mut spawn_count = 0;
    let mut particle_layout = ParticleLayout::empty();
    let property_layout = PropertyLayout::empty();
    let mut current_buffer_index = u32::MAX;
    let mut asset: Handle<EffectAsset> = Default::default();
    let mut layout_flags = LayoutFlags::NONE;
    let mut image_handle_id: HandleId = HandleId::default::<Image>();
    let mut init_shader: Handle<Shader> = Default::default();
    let mut update_shader: Handle<Shader> = Default::default();
    let mut render_shader: Handle<Shader> = Default::default();
    let mut start = 0;
    let mut end = 0;
    let mut num_emitted = 0;
    let mut init_code = String::default();
    let mut init_extra = String::default();
    let mut update_code = String::default();
    let mut update_extra = String::default();
    let mut init_pipeline_id = CachedComputePipelineId::INVALID;
    let mut update_pipeline_id = CachedComputePipelineId::INVALID;
    let mut z_sort_key_2d = FloatOrd(f32::NAN);
    let mut entities = Vec::<u32>::with_capacity(4);
    for (entity_index, slice, extracted_effect, effect_index, property_buffer) in effect_entity_list
    {
        let buffer_index = slice.group_index;
        let range = slice.slice;
        layout_flags = if extracted_effect.has_image {
            LayoutFlags::PARTICLE_TEXTURE
        } else {
            LayoutFlags::NONE
        };
        image_handle_id = extracted_effect.image_handle_id;
        trace!(
            "Effect: buffer #{} | range {:?} | z_sort_key_2d {:?}",
            buffer_index,
            range,
            extracted_effect.z_sort_key_2d
        );

        // Check the buffer the effect is in
        assert!(buffer_index >= current_buffer_index || current_buffer_index == u32::MAX);
        // FIXME - This breaks batches in 3D even though the Z sort key is only for 2D.
        // Do we need separate batches for 2D and 3D? :'(
        if current_buffer_index != buffer_index
            || z_sort_key_2d != extracted_effect.z_sort_key_2d
            || particle_layout != extracted_effect.particle_layout
            || property_layout != extracted_effect.property_layout
        {
            if current_buffer_index != buffer_index {
                trace!(
                    "+ New buffer! ({} -> {})",
                    current_buffer_index,
                    buffer_index
                );
            } else {
                trace!(
                    "+ New Z sort key! ({:?} -> {:?})",
                    z_sort_key_2d,
                    extracted_effect.z_sort_key_2d
                );
            }
            // Commit previous buffer if any
            if current_buffer_index != u32::MAX {
                // Record open batch if any
                trace!("+ Prev: {} - {}", start, end);
                if end > start {
                    assert_ne!(asset, Handle::<EffectAsset>::default());
                    assert!(particle_layout.size() > 0);
                    trace!(
                        "Emit batch: buffer #{} | spawner_base {} | spawn_count {} | slice {:?} | particle_layout {:?} | property_layout {:?} | init_shader {:?} | update_shader {:?} | render_shader {:?} | z_sort_key_2d {:?} | entities {}",
                        current_buffer_index,
                        spawner_base,
                        spawn_count,
                        start..end,
                        particle_layout,
                        property_layout,
                        init_shader,
                        update_shader,
                        render_shader,
                        z_sort_key_2d,
                        entities.len(),
                    );
                    commands.spawn(EffectBatch {
                        buffer_index: current_buffer_index,
                        spawner_base: spawner_base as u32,
                        spawn_count,
                        slice: start..end,
                        particle_layout: std::mem::take(&mut particle_layout),
                        //property_layout: std::mem::take(&mut property_layout),
                        handle: asset.clone_weak(),
                        layout_flags,
                        image_handle_id,
                        init_shader: init_shader.clone(),
                        update_shader: update_shader.clone(),
                        render_shader: render_shader.clone(),
                        init_code: init_code.clone(),
                        init_extra: init_extra.clone(),
                        update_code: update_code.clone(),
                        update_extra: update_extra.clone(),
                        init_pipeline_id,
                        update_pipeline_id,
                        z_sort_key_2d,
                        entities: std::mem::take(&mut entities),
                    });
                    num_emitted += 1;
                }
            }

            // Move to next buffer
            current_buffer_index = buffer_index;
            start = 0;
            end = 0;
            spawner_base = effects_meta.spawner_buffer.len();
            trace!("+ New spawner_base = {}", spawner_base);
            // Each effect buffer contains effect instances with a compatible layout
            // FIXME - Currently this means same effect asset, so things are easier...
            asset = extracted_effect.handle.clone_weak();
            particle_layout = slice.particle_layout.clone();
            z_sort_key_2d = extracted_effect.z_sort_key_2d;
        }

        assert_ne!(asset, Handle::<EffectAsset>::default());

        // Specialize the init pipeline based on the effect
        trace!(
            "Specializing compute pipeline: init_shader={:?} particle_layout={:?}",
            extracted_effect.init_shader,
            extracted_effect.particle_layout
        );
        init_pipeline_id = specialized_init_pipelines.specialize(
            &mut pipeline_cache,
            &init_pipeline,
            ParticleInitPipelineKey {
                shader: extracted_effect.init_shader.clone(),
                particle_layout: extracted_effect.particle_layout.clone(),
            },
        );
        trace!("Init pipeline specialized: id={:?}", init_pipeline_id);

        // Specialize the compute pipeline based on the effect
        trace!(
            "Specializing compute pipeline: update_shader={:?} particle_layout={:?} property_layout={:?}",
            extracted_effect.update_shader,
            extracted_effect.particle_layout,
            extracted_effect.property_layout,
        );
        update_pipeline_id = specialized_update_pipelines.specialize(
            &mut pipeline_cache,
            &update_pipeline,
            ParticleUpdatePipelineKey {
                shader: extracted_effect.update_shader.clone(),
                particle_layout: extracted_effect.particle_layout.clone(),
                property_layout: extracted_effect.property_layout.clone(),
            },
        );
        trace!("Update pipeline specialized: id={:?}", update_pipeline_id);

        init_shader = extracted_effect.init_shader.clone();
        trace!("init_shader = {:?}", init_shader);

        update_shader = extracted_effect.update_shader.clone();
        trace!("update_shader = {:?}", update_shader);

        render_shader = extracted_effect.render_shader.clone();
        trace!("render_shader = {:?}", render_shader);

        trace!("particle_layout = {:?}", slice.particle_layout);

        init_code = extracted_effect.init_code.clone();
        trace!("init_code = {}", init_code);

        init_extra = extracted_effect.init_extra.clone();
        trace!("init_extra = {}", init_extra);

        update_code = extracted_effect.update_code.clone();
        trace!("update_code = {}", update_code);

        update_extra = extracted_effect.update_extra.clone();
        trace!("update_extra = {}", update_extra);

        trace!("z_sort_key_2d = {:?}", z_sort_key_2d);

        // FIXME - This overwrites the value of the previous effect if > 1 are batched
        // together!
        spawn_count = extracted_effect.spawn_count;
        trace!("spawn_count = {}", spawn_count);

        entities.push(entity_index);

        // extract the force field and turn it into a struct that is compliant with
        // GPU use, namely GpuForceFieldSource
        let extracted_force_field = [GpuForceFieldSource::default(); ForceFieldSource::MAX_SOURCES];
        // for (i, ff) in extracted_effect.force_field.iter().enumerate() {
        //     extracted_force_field[i] = (*ff).into();
        // }

        // Prepare the spawner block for the current slice
        // FIXME - This is once per EFFECT/SLICE, not once per BATCH, so indeed this is
        // spawner_BASE, and need an array of them in the compute shader!!!!!!!!!!!!!!
        let tr = extracted_effect.transform.transpose().to_cols_array();
        let spawner_params = GpuSpawnerParams {
            spawn: extracted_effect.spawn_count as i32,
            count: 0,
            transform: [
                tr[0], tr[1], tr[2], tr[3], tr[4], tr[5], tr[6], tr[7], tr[8], tr[9], tr[10],
                tr[11],
            ],
            accel: Vec3::ZERO,                  // TODO -  extracted_effect.accel,
            force_field: extracted_force_field, // extracted_effect.force_field,
            seed: random::<u32>(),
            effect_index,
        };
        trace!("spawner_params = {:?}", spawner_params);
        effects_meta.spawner_buffer.push(spawner_params);

        // Write properties for this effect.
        // FIXME - This doesn't work with batching!
        if let Some(property_buffer) = property_buffer {
            render_queue.write_buffer(&property_buffer, 0, &extracted_effect.property_data);
        }

        trace!("slice = {}-{} | prev end = {}", range.start, range.end, end);
        if (range.start > end) || (particle_layout != slice.particle_layout) {
            // Discontinuous slices; create a new batch
            if end > start {
                // Record the previous batch
                assert_ne!(asset, Handle::<EffectAsset>::default());
                assert!(particle_layout.size() > 0);
                trace!(
                    "Emit batch: buffer #{} | spawner_base {} | spawn_count {} | slice {:?} | particle_layout {:?} | update_shader {:?} | render_shader {:?} | entities {}",
                    buffer_index,
                    spawner_base,
                    spawn_count,
                    start..end,
                    particle_layout,
                    update_shader,
                    render_shader,
                    entities.len(),
                );
                commands.spawn(EffectBatch {
                    buffer_index,
                    spawner_base: spawner_base as u32,
                    spawn_count,
                    slice: start..end,
                    particle_layout: std::mem::take(&mut particle_layout),
                    handle: asset.clone_weak(),
                    layout_flags,
                    image_handle_id,
                    init_shader: init_shader.clone(),
                    update_shader: update_shader.clone(),
                    render_shader: render_shader.clone(),
                    init_code: init_code.clone(),
                    init_extra: init_extra.clone(),
                    update_code: update_code.clone(),
                    update_extra: update_extra.clone(),
                    init_pipeline_id,
                    update_pipeline_id,
                    z_sort_key_2d,
                    entities: std::mem::take(&mut entities),
                });
                num_emitted += 1;
            }
            start = range.start;
            particle_layout = slice.particle_layout.clone();
        }
        end = range.end;
    }

    // Record last open batch if any
    if end > start {
        assert_ne!(asset, Handle::<EffectAsset>::default());
        assert!(particle_layout.size() > 0);
        trace!(
            "Emit LAST batch: buffer #{} | spawner_base {} | spawn_count {} | slice {:?} | particle_layout {:?} | update_shader {:?} | render_shader {:?} | entities {}",
            current_buffer_index,
            spawner_base,
            spawn_count,
            start..end,
            particle_layout,
            update_shader,
            render_shader,
            entities.len(),
        );
        commands.spawn(EffectBatch {
            buffer_index: current_buffer_index,
            spawner_base: spawner_base as u32,
            spawn_count,
            slice: start..end,
            particle_layout,
            handle: asset.clone_weak(),
            layout_flags,
            image_handle_id,
            init_shader,
            update_shader,
            render_shader,
            init_code,
            init_extra,
            update_code,
            update_extra,
            init_pipeline_id,
            update_pipeline_id,
            z_sort_key_2d,
            entities,
        });
        num_emitted += 1;
    }
    trace!(
        "Emitted {} buffers, spawner_buffer len = {}",
        num_emitted,
        effects_meta.spawner_buffer.len()
    );

    // Write the entire spawner buffer for this frame, for all effects combined
    effects_meta
        .spawner_buffer
        .write_buffer(&render_device, &render_queue);

    // Allocate simulation uniform if needed
    //if effects_meta.sim_params_uniforms.is_empty() {
    effects_meta
        .sim_params_uniforms
        .set(SimParamsUniform::default());
    //}

    // Update simulation parameters
    {
        let sim_params_uni = effects_meta.sim_params_uniforms.get_mut();
        let sim_params = *sim_params;
        *sim_params_uni = sim_params.into();

        sim_params_uni.num_effects = num_emitted;

        let storage_align = render_device.limits().min_storage_buffer_offset_alignment; // TODO - cache this
        sim_params_uni.render_stride = next_multiple_of(
            GpuRenderIndirect::min_size().get() as usize,
            storage_align as usize,
        ) as u32;
        sim_params_uni.dispatch_stride = next_multiple_of(
            GpuDispatchIndirect::min_size().get() as usize,
            storage_align as usize,
        ) as u32;

        trace!(
                "Simulation parameters: time={} dt={} num_effects={} render_stride={} dispatch_stride={}",
                sim_params_uni.time,
                sim_params_uni.dt,
                sim_params_uni.num_effects,
                sim_params_uni.render_stride,
                sim_params_uni.dispatch_stride
            );
    }
    effects_meta
        .sim_params_uniforms
        .write_buffer(&render_device, &render_queue);
}

/// Per-buffer bind groups for the GPU particle buffer.
pub(crate) struct BufferBindGroups {
    /// Bind group for the init compute shader.
    ///
    /// ```wgsl
    /// @binding(0) var<storage, read_write> particle_buffer : ParticleBuffer;
    /// @binding(1) var<storage, read_write> indirect_buffer : IndirectBuffer;
    /// ```
    init: BindGroup,
    /// Bind group for the update compute shader.
    ///
    /// ```wgsl
    /// @binding(0) var<storage, read_write> particle_buffer : ParticleBuffer;
    /// @binding(1) var<storage, read_write> indirect_buffer : IndirectBuffer;
    /// @binding(2) var<storage, read> properties : Properties; // optional
    /// ```
    update: BindGroup,
    /// Bind group for the render graphic shader.
    ///
    /// ```wgsl
    /// @binding(0) var<storage, read> particle_buffer : ParticlesBuffer;
    /// @binding(1) var<storage, read> indirect_buffer : IndirectBuffer;
    /// @binding(2) var<storage, read> dispatch_indirect : DispatchIndirect;
    /// ```
    render: BindGroup,
}

#[derive(Default, Resource)]
pub(crate) struct EffectBindGroups {
    /// Bind groups #0 for indirect dispatch shader.
    indirect_dispatch_indirect_dispatch: Option<BindGroup>,
    indirect_dispatch_indirect_dispatch_buffer: Option<Buffer>,
    /// Bind group for GpuRenderIndirect for init shader.
    init_render_indirect_bind_group: Option<BindGroup>,
    /// Bind groups for GpuRenderIndirect for update shader.
    update_render_indirect_bind_group: Option<BindGroup>,
    /// Map from buffer index to its bind groups.
    particle_buffers: HashMap<u32, BufferBindGroups>,
    ///
    images: HashMap<Handle<Image>, BindGroup>,
}

impl EffectBindGroups {
    pub fn particle_init(&self, buffer_index: u32) -> Option<&BindGroup> {
        self.particle_buffers.get(&buffer_index).map(|bg| &bg.init)
    }

    pub fn particle_update(&self, buffer_index: u32) -> Option<&BindGroup> {
        self.particle_buffers
            .get(&buffer_index)
            .map(|bg| &bg.update)
    }

    pub fn particle_render(&self, buffer_index: u32) -> Option<&BindGroup> {
        self.particle_buffers
            .get(&buffer_index)
            .map(|bg| &bg.render)
    }
}

#[derive(SystemParam)]
pub(crate) struct QueueEffectsReadOnlyParams<'w, 's> {
    #[cfg(feature = "2d")]
    draw_functions_2d: Res<'w, DrawFunctions<Transparent2d>>,
    #[cfg(feature = "3d")]
    draw_functions_3d: Res<'w, DrawFunctions<Transparent3d>>,
    dispatch_indirect_pipeline: Res<'w, DispatchIndirectPipeline>,
    init_pipeline: Res<'w, ParticlesInitPipeline>,
    update_pipeline: Res<'w, ParticlesUpdatePipeline>,
    render_pipeline: Res<'w, ParticlesRenderPipeline>,
    #[system_param(ignore)]
    marker: PhantomData<&'s usize>,
}

#[allow(clippy::too_many_arguments)]
pub(crate) fn queue_effects(
    #[cfg(feature = "2d")] mut views_2d: Query<(
        &mut RenderPhase<Transparent2d>,
        &VisibleEntities,
        &ExtractedView,
    )>,
    #[cfg(feature = "3d")] mut views_3d: Query<(
        &mut RenderPhase<Transparent3d>,
        &VisibleEntities,
        &ExtractedView,
    )>,
    mut effects_meta: ResMut<EffectsMeta>,
    render_device: Res<RenderDevice>,
    view_uniforms: Res<ViewUniforms>,
    mut specialized_render_pipelines: ResMut<SpecializedRenderPipelines<ParticlesRenderPipeline>>,
    mut pipeline_cache: ResMut<PipelineCache>,
    mut effect_bind_groups: ResMut<EffectBindGroups>,
    gpu_images: Res<RenderAssets<Image>>,
    effect_batches: Query<(Entity, &mut EffectBatch)>,
    events: Res<EffectAssetEvents>,
    read_params: QueueEffectsReadOnlyParams,
    msaa: Res<Msaa>,
) {
    trace!("queue_effects");

    // If an image has changed, the GpuImage has (probably) changed
    for event in &events.images {
        match event {
            AssetEvent::Created { .. } => None,
            AssetEvent::Modified { handle } => {
                trace!("Destroy bind group of modified image asset {:?}", handle);
                effect_bind_groups.images.remove(handle)
            }
            AssetEvent::Removed { handle } => {
                trace!("Destroy bind group of removed image asset {:?}", handle);
                effect_bind_groups.images.remove(handle)
            }
        };
    }

    // Get the binding for the ViewUniform, the uniform data structure containing
    // the Camera data for the current view.
    let view_binding = match view_uniforms.uniforms.binding() {
        Some(view_binding) => view_binding,
        None => {
            return;
        }
    };

    if effects_meta.spawner_buffer.buffer().is_none() {
        // No spawners are active
        return;
    }

    // Create the bind group for the camera/view parameters
    effects_meta.view_bind_group = Some(render_device.create_bind_group(&BindGroupDescriptor {
        entries: &[BindGroupEntry {
            binding: 0,
            resource: view_binding,
        }],
        label: Some("hanabi:bind_group_camera_view"),
        layout: &read_params.render_pipeline.view_layout,
    }));

    // Create the bind group for the global simulation parameters
    effects_meta.sim_params_bind_group =
        Some(render_device.create_bind_group(&BindGroupDescriptor {
            entries: &[BindGroupEntry {
                binding: 0,
                resource: effects_meta.sim_params_uniforms.binding().unwrap(),
            }],
            label: Some("hanabi:bind_group_sim_params"),
            layout: &read_params.update_pipeline.sim_params_layout, /* FIXME - Shared with
                                                                     * vfx_update, is that OK? */
        }));

    // Create the bind group for the spawner parameters
    // FIXME - This is shared by init and update; should move
    // "update_pipeline.spawner_buffer_layout" out of "update_pipeline"
    effects_meta.spawner_bind_group = Some(render_device.create_bind_group(&BindGroupDescriptor {
        entries: &[BindGroupEntry {
            binding: 0,
            resource: BindingResource::Buffer(BufferBinding {
                buffer: effects_meta.spawner_buffer.buffer().unwrap(),
                offset: 0,
                // TODO - should bind N consecutive structs for batching
                size: Some(GpuSpawnerParams::min_size()),
            }),
        }],
        label: Some("hanabi:bind_group_spawner_buffer"),
        layout: &read_params.update_pipeline.spawner_buffer_layout, /* FIXME - Shared with init,
                                                                     * is that OK? */
    }));

    // Create the bind group for the indirect dispatch of all effects
    effects_meta.dr_indirect_bind_group = Some(
        render_device.create_bind_group(&BindGroupDescriptor {
            entries: &[
                BindGroupEntry {
                    binding: 0,
                    resource: BindingResource::Buffer(BufferBinding {
                        buffer: effects_meta.render_dispatch_buffer.buffer().unwrap(),
                        offset: 0,
                        size: None, //NonZeroU64::new(256), // Some(GpuRenderIndirect::min_size()),
                    }),
                },
                BindGroupEntry {
                    binding: 1,
                    resource: BindingResource::Buffer(BufferBinding {
                        buffer: effects_meta.dispatch_indirect_buffer.buffer().unwrap(),
                        offset: 0,
                        size: None, //NonZeroU64::new(256), // Some(GpuDispatchIndirect::min_size()),
                    }),
                },
            ],
            label: Some("hanabi:bind_group_vfx_indirect_dr_indirect"),
            layout: &read_params
                .dispatch_indirect_pipeline
                .dispatch_indirect_layout,
        }),
    );

    // Create the bind group for the indirect render buffer use in the init shader
    effects_meta.init_render_indirect_bind_group =
        Some(render_device.create_bind_group(&BindGroupDescriptor {
            entries: &[BindGroupEntry {
                binding: 0,
                resource: BindingResource::Buffer(BufferBinding {
                    buffer: effects_meta.render_dispatch_buffer.buffer().unwrap(),
                    offset: 0,
                    size: Some(GpuRenderIndirect::min_size()),
                }),
            }],
            label: Some("hanabi:bind_group_init_render_dispatch"),
            layout: &read_params.init_pipeline.render_indirect_layout,
        }));

    // Create the bind group for the indirect render buffer use in the update shader
    effects_meta.update_render_indirect_bind_group =
        Some(render_device.create_bind_group(&BindGroupDescriptor {
            entries: &[BindGroupEntry {
                binding: 0,
                resource: BindingResource::Buffer(BufferBinding {
                    buffer: effects_meta.render_dispatch_buffer.buffer().unwrap(),
                    offset: 0,
                    size: Some(GpuRenderIndirect::min_size()),
                }),
            }],
            label: Some("hanabi:bind_group_update_render_dispatch"),
            layout: &read_params.update_pipeline.render_indirect_layout,
        }));

    // Make a copy of the buffer ID before borrowing effects_meta mutably in the
    // loop below
    let indirect_buffer = effects_meta
        .dispatch_indirect_buffer
        .buffer()
        .unwrap()
        .clone();

    // Create the per-effect bind groups
    trace!("Create per-effect bind groups...");
    for (buffer_index, buffer) in effects_meta
        .effect_cache
        .buffers_mut()
        .iter_mut()
        .enumerate()
    {
        let Some(buffer) = buffer else {
            trace!(
                "Effect buffer index #{} has no allocated EffectBuffer, skipped.",
                buffer_index
            );
            continue;
        };

        // Ensure all effect groups have a bind group for the entire buffer of the
        // group, since the update phase runs on an entire group/buffer at once,
        // with all the effect instances in it batched together.
        trace!("effect particle buffer_index=#{}", buffer_index);
        effect_bind_groups
            .particle_buffers
            .entry(buffer_index as u32)
            .or_insert_with(|| {
                trace!(
                    "Create new particle bind groups for buffer_index={} | particle_layout {:?} | property_layout {:?}",
                    buffer_index,
                    buffer.particle_layout(),
                    buffer.property_layout(),
                );

                let label = format!("hanabi:bind_group_init_vfx{}_particles", buffer_index);
                trace!("=> create init bind group '{}' with 2 entries", label);
                let init = render_device.create_bind_group(&BindGroupDescriptor {
                    entries: &[
                        BindGroupEntry {
                            binding: 0,
                            resource: buffer.max_binding(),
                        },
                        BindGroupEntry {
                            binding: 1,
                            resource: buffer.indirect_max_binding(),
                        },
                    ],
                    label: Some(&label),
                    layout: buffer.particle_layout_bind_group_init(),
                });

                // FIXME - If same as init above, reuse?
                let layout = buffer.particle_layout_bind_group_update();
                let label = format!("hanabi:bind_group_update_vfx{}_particles", buffer_index);
                let update = if let Some(property_binding) = buffer.properties_max_binding() {
                    let entries = [
                        BindGroupEntry {
                            binding: 0,
                            resource: buffer.max_binding(),
                        },
                        BindGroupEntry {
                            binding: 1,
                            resource: buffer.indirect_max_binding(),
                        },
                        BindGroupEntry {
                            binding: 2,
                            resource: property_binding,
                        },
                    ];
                    trace!("=> create update bind group '{}' with 3 entries", label);
                    render_device.create_bind_group(&BindGroupDescriptor {
                        entries: &entries,
                        label: Some(&label),
                        layout,
                    })
                } else {
                    let entries = [
                        BindGroupEntry {
                            binding: 0,
                            resource: buffer.max_binding(),
                        },
                        BindGroupEntry {
                            binding: 1,
                            resource: buffer.indirect_max_binding(),
                        },
                    ];
                    trace!("=> create update bind group '{}' with 2 entries", label);
                    render_device.create_bind_group(&BindGroupDescriptor {
                        entries: &entries,
                        label: Some(&label),
                        layout,
                    })
                };

                let render = render_device.create_bind_group(&BindGroupDescriptor {
                    entries: &[
                        BindGroupEntry {
                            binding: 0,
                            resource: buffer.max_binding(),
                        },
                        BindGroupEntry {
                            binding: 1,
                            resource: buffer.indirect_max_binding(),
                        },
                        BindGroupEntry {
                            binding: 2,
                            resource: BindingResource::Buffer(BufferBinding {
                                buffer: &indirect_buffer,
                                offset: 0,
                                size: Some(GpuDispatchIndirect::min_size()),
                            }),
                        },
                    ],
                    label: Some(&format!(
                        "hanabi:bind_group_render_vfx{}_particles",
                        buffer_index
                    )),
                    layout: buffer.particle_layout_bind_group_with_dispatch(),
                });

                BufferBindGroups {
                    init,
                    update,
                    render,
                }
            });
    }

    // Loop over all 2D cameras/views that need to render effects
    #[cfg(feature = "2d")]
    {
        let draw_effects_function_2d = read_params
            .draw_functions_2d
            .read()
            .get_id::<DrawEffects>()
            .unwrap();
        for (mut transparent_phase_2d, visible_entities, view) in views_2d.iter_mut() {
            trace!("Process new Transparent2d view");

            let view_entities: Vec<u32> = visible_entities
                .entities
                .iter()
                .map(|e| e.index())
                .collect();

            // For each view, loop over all the effect batches to determine if the effect
            // needs to be rendered for that view, and enqueue a view-dependent
            // batch if so.
            for (entity, batch) in effect_batches.iter() {
                trace!(
                    "Process batch entity={:?} buffer_index={} spawner_base={} slice={:?}",
                    entity,
                    batch.buffer_index,
                    batch.spawner_base,
                    batch.slice
                );

                // Check if batch contains any entity visible in the current view. Otherwise we
                // can skip the entire batch. Note: This is O(n^2) but (unlike
                // the Sprite renderer this is inspired from) we don't expect more than
                // a handful of particle effect instances, so would rather not pay the memory
                // cost of a FixedBitSet for the sake of an arguable speed-up.
                // TODO - Profile to confirm.
                let mut has_visible_entity = false;
                for index in &view_entities {
                    // Larger loop outside, smaller one inside.
                    if batch.entities.contains(index) {
                        has_visible_entity = true;
                        break;
                    }
                }
                if !has_visible_entity {
                    continue;
                }

                // FIXME - We draw the entire batch, but part of it may not be visible in this
                // view! We should re-batch for the current view specifically!

                // Ensure the particle texture is available as a GPU resource and create a bind
                // group for it
                let particle_texture = if batch.layout_flags.contains(LayoutFlags::PARTICLE_TEXTURE)
                {
                    let image_handle = Handle::weak(batch.image_handle_id);
                    if effect_bind_groups.images.get(&image_handle).is_none() {
                        trace!(
                            "Batch buffer #{} slice={:?} has missing GPU image bind group, creating...",
                            batch.buffer_index,
                            batch.slice
                        );
                        // If texture doesn't have a bind group yet from another instance of the
                        // same effect, then try to create one now
                        if let Some(gpu_image) = gpu_images.get(&image_handle) {
                            let bind_group =
                                render_device.create_bind_group(&BindGroupDescriptor {
                                    entries: &[
                                        BindGroupEntry {
                                            binding: 0,
                                            resource: BindingResource::TextureView(
                                                &gpu_image.texture_view,
                                            ),
                                        },
                                        BindGroupEntry {
                                            binding: 1,
                                            resource: BindingResource::Sampler(&gpu_image.sampler),
                                        },
                                    ],
                                    label: Some("hanabi:material_bind_group"),
                                    layout: &read_params.render_pipeline.material_layout,
                                });
                            effect_bind_groups
                                .images
                                .insert(image_handle.clone(), bind_group);
                            Some(image_handle)
                        } else {
                            // Texture is not ready; skip for now...
                            trace!("GPU image not yet available; skipping batch for now.");
                            None
                        }
                    } else {
                        // Bind group already exists, meaning texture is ready
                        Some(image_handle)
                    }
                } else {
                    // Batch doesn't use particle texture
                    None
                };

                // Specialize the render pipeline based on the effect batch
                trace!(
                    "Specializing render pipeline: render_shader={:?} particle_texture={:?} hdr={}",
                    batch.render_shader,
                    particle_texture,
                    view.hdr
                );
                let render_pipeline_id = specialized_render_pipelines.specialize(
                    &mut pipeline_cache,
                    &read_params.render_pipeline,
                    ParticleRenderPipelineKey {
                        shader: batch.render_shader.clone(),
                        particle_layout: batch.particle_layout.clone(),
                        particle_texture,
                        #[cfg(feature = "3d")]
                        pipeline_mode: PipelineMode::Camera2d,
                        msaa_samples: msaa.samples,
                        hdr: view.hdr,
                    },
                );
                trace!("Render pipeline specialized: id={:?}", render_pipeline_id);

                // Add a draw pass for the effect batch
                trace!("Add Transparent for batch on entity {:?}: buffer_index={} spawner_base={} slice={:?} handle={:?}", entity, batch.buffer_index, batch.spawner_base, batch.slice, batch.handle);
                transparent_phase_2d.add(Transparent2d {
                    draw_function: draw_effects_function_2d,
                    pipeline: render_pipeline_id,
                    entity,
                    sort_key: batch.z_sort_key_2d,
                    batch_range: None,
                });
            }
        }
    }

    // Loop over all 3D cameras/views that need to render effects
    #[cfg(feature = "3d")]
    {
        let draw_effects_function_3d = read_params
            .draw_functions_3d
            .read()
            .get_id::<DrawEffects>()
            .unwrap();
        for (mut transparent_phase_3d, visible_entities, view) in views_3d.iter_mut() {
            trace!("Process new Transparent3d view");

            let view_entities: Vec<u32> = visible_entities
                .entities
                .iter()
                .map(|e| e.index())
                .collect();

            // For each view, loop over all the effect batches to determine if the effect
            // needs to be rendered for that view, and enqueue a view-dependent
            // batch if so.
            for (entity, batch) in effect_batches.iter() {
                trace!(
                    "Process batch entity={:?} buffer_index={} spawner_base={} slice={:?}",
                    entity,
                    batch.buffer_index,
                    batch.spawner_base,
                    batch.slice
                );

                // Check if batch contains any entity visible in the current view. Otherwise we
                // can skip the entire batch. Note: This is O(n^2) but (unlike
                // the Sprite renderer this is inspired from) we don't expect more than
                // a handful of particle effect instances, so would rather not pay the memory
                // cost of a FixedBitSet for the sake of an arguable speed-up.
                // TODO - Profile to confirm.
                let mut has_visible_entity = false;
                for index in &view_entities {
                    // Larger loop outside, smaller one inside.
                    if batch.entities.contains(index) {
                        has_visible_entity = true;
                        break;
                    }
                }
                if !has_visible_entity {
                    continue;
                }

                // FIXME - We draw the entire batch, but part of it may not be visible in this
                // view! We should re-batch for the current view specifically!

                // Ensure the particle texture is available as a GPU resource and create a bind
                // group for it
                let particle_texture = if batch.layout_flags.contains(LayoutFlags::PARTICLE_TEXTURE)
                {
                    let image_handle = Handle::weak(batch.image_handle_id);
                    if effect_bind_groups.images.get(&image_handle).is_none() {
                        trace!(
                            "Batch buffer #{} slice={:?} has missing GPU image bind group, creating...",
                            batch.buffer_index,
                            batch.slice
                        );
                        // If texture doesn't have a bind group yet from another instance of the
                        // same effect, then try to create one now
                        if let Some(gpu_image) = gpu_images.get(&image_handle) {
                            let bind_group =
                                render_device.create_bind_group(&BindGroupDescriptor {
                                    entries: &[
                                        BindGroupEntry {
                                            binding: 0,
                                            resource: BindingResource::TextureView(
                                                &gpu_image.texture_view,
                                            ),
                                        },
                                        BindGroupEntry {
                                            binding: 1,
                                            resource: BindingResource::Sampler(&gpu_image.sampler),
                                        },
                                    ],
                                    label: Some("hanabi:material_bind_group"),
                                    layout: &read_params.render_pipeline.material_layout,
                                });
                            effect_bind_groups
                                .images
                                .insert(image_handle.clone(), bind_group);
                            Some(image_handle)
                        } else {
                            // Texture is not ready; skip for now...
                            trace!("GPU image not yet available; skipping batch for now.");
                            None
                        }
                    } else {
                        // Bind group already exists, meaning texture is ready
                        Some(image_handle)
                    }
                } else {
                    // Batch doesn't use particle texture
                    None
                };

                // Specialize the render pipeline based on the effect batch
                trace!(
                    "Specializing render pipeline: render_shader={:?} particle_texture={:?} hdr={}",
                    batch.render_shader,
                    particle_texture,
                    view.hdr
                );
                let render_pipeline_id = specialized_render_pipelines.specialize(
                    &mut pipeline_cache,
                    &read_params.render_pipeline,
                    ParticleRenderPipelineKey {
                        shader: batch.render_shader.clone(),
                        particle_layout: batch.particle_layout.clone(),
                        particle_texture,
                        #[cfg(feature = "2d")]
                        pipeline_mode: PipelineMode::Camera3d,
                        msaa_samples: msaa.samples,
                        hdr: view.hdr,
                    },
                );
                trace!("Render pipeline specialized: id={:?}", render_pipeline_id);

                // Add a draw pass for the effect batch
                trace!("Add Transparent for batch on entity {:?}: buffer_index={} spawner_base={} slice={:?} handle={:?}", entity, batch.buffer_index, batch.spawner_base, batch.slice, batch.handle);
                transparent_phase_3d.add(Transparent3d {
                    draw_function: draw_effects_function_3d,
                    pipeline: render_pipeline_id,
                    entity,
                    distance: 0.0, // TODO ??????
                });
            }
        }
    }
}

/// Component to hold all the entities with a [`ExtractedEffect`] component on
/// them that need to be updated this frame with a compute pass. This is
/// view-independent because the update phase itself is also view-independent
/// (effects like camera facing are applied in the render phase, which runs once
/// per view).
#[derive(Component)]
struct ExtractedEffectEntities {
    pub entities: Vec<Entity>,
}

type DrawEffectsSystemState = SystemState<(
    SRes<EffectsMeta>,
    SRes<EffectBindGroups>,
    SRes<PipelineCache>,
    SQuery<Read<ViewUniformOffset>>,
    SQuery<Read<EffectBatch>>,
)>;

/// Draw function for rendering all active effects for the current frame.
///
/// Effects are rendered in the [`Transparent2d`] phase of the main 2D pass,
/// and the [`Transparent3d`] phase of the main 3D pass.
pub(crate) struct DrawEffects {
    params: DrawEffectsSystemState,
}

impl DrawEffects {
    pub fn new(world: &mut World) -> Self {
        Self {
            params: SystemState::new(world),
        }
    }
}

/// Draw all particles of all effects in view, in 2D or 3D.
fn draw<'w>(
    world: &'w World,
    pass: &mut TrackedRenderPass<'w>,
    view: Entity,
    entity: Entity,
    pipeline_id: CachedRenderPipelineId,
    params: &mut DrawEffectsSystemState,
) {
    let (effects_meta, effect_bind_groups, pipeline_cache, views, effects) = params.get(world);
    let view_uniform = views.get(view).unwrap();
    let effects_meta = effects_meta.into_inner();
    let effect_bind_groups = effect_bind_groups.into_inner();
    let effect_batch = effects.get(entity).unwrap();

    let Some(gpu_limits) = effects_meta.gpu_limits.as_ref() else { return; };

    let Some(pipeline) = pipeline_cache
    .into_inner()
    .get_render_pipeline(pipeline_id) else { return; };

<<<<<<< HEAD
            // @group(0) - View properties (camera matrix, etc.)
            pass.set_bind_group(
                0,
                effects_meta.view_bind_group.as_ref().unwrap(),
                &[view_uniform.offset],
            );

            // @group(1) - Particles buffer
            let dispatch_indirect_offset = effects_meta
                .gpu_dispatch_indirect_aligned_size
                .unwrap()
                .get()
                * effect_batch.buffer_index;
            trace!(
                "set_bind_group(1): dispatch_indirect_offset={}",
                dispatch_indirect_offset
            );
            pass.set_bind_group(
                1,
                effect_bind_groups
                    .particle_render(effect_batch.buffer_index)
                    .unwrap(),
                &[dispatch_indirect_offset],
            );

            // @group(2) - Particle texture
            if effect_batch
                .layout_flags
                .contains(LayoutFlags::PARTICLE_TEXTURE)
            {
                let image_handle = Handle::weak(effect_batch.image_handle_id);
                if let Some(bind_group) = effect_bind_groups.images.get(&image_handle) {
                    pass.set_bind_group(2, bind_group, &[]);
                } else {
                    // Texture not ready; skip this drawing for now
                    trace!(
                        "Particle texture bind group not available for batch buf={} slice={:?}. Skipping draw call.",
                        effect_batch.buffer_index,
                        effect_batch.slice
                    );
                    return; //continue;
                }
            }
=======
    trace!("render pass");

    pass.set_render_pipeline(pipeline);

    // Vertex buffer containing the particle model to draw. Generally a quad.
    pass.set_vertex_buffer(0, effects_meta.vertices.buffer().unwrap().slice(..));
>>>>>>> 70d8c241

    // View properties (camera matrix, etc.)
    pass.set_bind_group(
        0,
        effects_meta.view_bind_group.as_ref().unwrap(),
        &[view_uniform.offset],
    );

    // Particles buffer
    let dispatch_indirect_offset = gpu_limits.dispatch_indirect_offset(effect_batch.buffer_index);
    trace!(
        "set_bind_group(1): dispatch_indirect_offset={}",
        dispatch_indirect_offset
    );
    pass.set_bind_group(
        1,
        effect_bind_groups
            .particle_render(effect_batch.buffer_index)
            .unwrap(),
        &[dispatch_indirect_offset],
    );

    // Particle texture
    if effect_batch
        .layout_flags
        .contains(LayoutFlags::PARTICLE_TEXTURE)
    {
        let image_handle = Handle::weak(effect_batch.image_handle_id);
        if let Some(bind_group) = effect_bind_groups.images.get(&image_handle) {
            pass.set_bind_group(2, bind_group, &[]);
        } else {
            // Texture not ready; skip this drawing for now
            trace!(
<<<<<<< HEAD
                "Draw {} particles with {} vertices per particle for batch from buffer #{} (render_indirect_offset={}).",
                particle_count,
                vertex_count,
                effect_batch.buffer_index,
                render_indirect_offset
=======
                "Particle texture bind group not available for batch buf={} slice={:?}. Skipping draw call.",
                effect_batch.buffer_index,
                effect_batch.slice
>>>>>>> 70d8c241
            );
            return; //continue;
        }
    }

    let render_indirect_buffer = effects_meta.render_dispatch_buffer.buffer().unwrap();

    let render_indirect_offset = gpu_limits.render_indirect_offset(effect_batch.buffer_index);
    trace!(
    "Draw {} particles with {} vertices per particle for batch from buffer #{} (render_indirect_offset={}).",
    effect_batch.slice.len(),
    effects_meta.vertices.len(),
    effect_batch.buffer_index,
    render_indirect_offset
);
    pass.draw_indirect(render_indirect_buffer, render_indirect_offset);
}

#[cfg(feature = "2d")]
impl Draw<Transparent2d> for DrawEffects {
    fn draw<'w>(
        &mut self,
        world: &'w World,
        pass: &mut TrackedRenderPass<'w>,
        view: Entity,
        item: &Transparent2d,
    ) {
        trace!("Draw<Transparent2d>: view={:?}", view);
        draw(
            world,
            pass,
            view,
            item.entity,
            item.pipeline,
            &mut self.params,
        );
    }
}

#[cfg(feature = "3d")]
impl Draw<Transparent3d> for DrawEffects {
    fn draw<'w>(
        &mut self,
        world: &'w World,
        pass: &mut TrackedRenderPass<'w>,
        view: Entity,
        item: &Transparent3d,
    ) {
        trace!("Draw<Transparent3d>: view={:?}", view);
<<<<<<< HEAD
        let (effects_meta, effect_bind_groups, pipeline_cache, views, effects) =
            self.params.get(world);
        let view_uniform = views.get(view).unwrap();
        let effects_meta = effects_meta.into_inner();
        let effect_bind_groups = effect_bind_groups.into_inner();
        let effect_batch = effects.get(item.entity).unwrap();
        if let Some(pipeline) = pipeline_cache
            .into_inner()
            .get_render_pipeline(item.pipeline)
        {
            trace!("render pass");
            //let effect_group = &effects_meta.effect_cache.buffers()[0]; // TODO

            pass.set_render_pipeline(pipeline);

            // Vertex buffer containing the particle model to draw. Generally a quad.
            pass.set_vertex_buffer(0, effects_meta.vertices.buffer().unwrap().slice(..));

            // @group(0) - View properties (camera matrix, etc.)
            pass.set_bind_group(
                0,
                effects_meta.view_bind_group.as_ref().unwrap(),
                &[view_uniform.offset],
            );

            // @group(1) - Particles buffer
            let dispatch_indirect_offset = effects_meta
                .gpu_dispatch_indirect_aligned_size
                .unwrap()
                .get()
                * effect_batch.buffer_index;
            trace!(
                "set_bind_group(1): dispatch_indirect_offset={}",
                dispatch_indirect_offset
            );
            pass.set_bind_group(
                1,
                effect_bind_groups
                    .particle_render(effect_batch.buffer_index)
                    .unwrap(),
                &[dispatch_indirect_offset],
            );

            // @group(2) - Particle texture
            if effect_batch
                .layout_flags
                .contains(LayoutFlags::PARTICLE_TEXTURE)
            {
                let image_handle = Handle::weak(effect_batch.image_handle_id);
                if let Some(bind_group) = effect_bind_groups.images.get(&image_handle) {
                    pass.set_bind_group(2, bind_group, &[]);
                } else {
                    // Texture not ready; skip this drawing for now
                    trace!(
                        "Particle texture bind group not available for batch buf={} slice={:?}. Skipping draw call.",
                        effect_batch.buffer_index,
                        effect_batch.slice
                    );
                    return; //continue;
                }
            }

            let vertex_count = effects_meta.vertices.len() as u32;
            let particle_count = effect_batch.slice.end - effect_batch.slice.start;

            let render_indirect_buffer = effects_meta.render_dispatch_buffer.buffer().unwrap();

            let render_indirect_offset =
                effects_meta.gpu_render_indirect_aligned_size.unwrap().get() as u64
                    * effect_batch.buffer_index as u64;
            trace!(
                "Draw {} particles with {} vertices per particle for batch from buffer #{} (render_indirect_offset={}).",
                particle_count,
                vertex_count,
                effect_batch.buffer_index,
                render_indirect_offset
            );
            pass.draw_indirect(render_indirect_buffer, render_indirect_offset);
        }
=======
        draw(
            world,
            pass,
            view,
            item.entity,
            item.pipeline,
            &mut self.params,
        );
>>>>>>> 70d8c241
    }
}

/// Render node to run the simulation sub-graph once per frame.
///
/// This node doesn't simulate anything by itself, but instead schedules the
/// simulation sub-graph, where other nodes like [`VfxSimulateNode`] do the
/// actual simulation.
///
/// The simulation sub-graph is scheduled to run before the [`CameraDriverNode`]
/// renders all the views, such that rendered views have access to the
/// just-simulated particles to render them.
///
/// [`CameraDriverNode`]: bevy::render::camera::CameraDriverNode
pub(crate) struct VfxSimulateDriverNode;

impl Node for VfxSimulateDriverNode {
    fn run(
        &self,
        graph: &mut RenderGraphContext,
        _render_context: &mut RenderContext,
        _world: &World,
    ) -> Result<(), NodeRunError> {
        graph.run_sub_graph(crate::plugin::simulate_graph::NAME, vec![])?;
        Ok(())
    }
}

/// Render node to run the simulation of all effects once per frame.
///
/// Runs inside the simulation sub-graph, looping over all extracted effect
/// batches to simulate them.
pub(crate) struct VfxSimulateNode {
    /// Query to retrieve the batches of effects to simulate and render.
    effect_query: QueryState<&'static EffectBatch>,
}

impl VfxSimulateNode {
    /// Output particle buffer for that view. TODO - how to handle multiple
    /// buffers?! Should use Entity instead??
    //pub const OUT_PARTICLE_BUFFER: &'static str = "particle_buffer";

    /// Create a new node for simulating the effects of the given world.
    pub fn new(world: &mut World) -> Self {
        Self {
            effect_query: QueryState::new(world),
        }
    }
}

impl Node for VfxSimulateNode {
    fn input(&self) -> Vec<SlotInfo> {
        vec![]
    }

    fn update(&mut self, world: &mut World) {
        trace!("VfxSimulateNode::update()");
        self.effect_query.update_archetypes(world);
    }

    fn run(
        &self,
        _graph: &mut RenderGraphContext,
        render_context: &mut RenderContext,
        world: &World,
    ) -> Result<(), NodeRunError> {
        trace!("VfxSimulateNode::run()");

        // Get the Entity containing the ViewEffectsEntity component used as container
        // for the input data for this node.
        //let view_entity = graph.get_input_entity(Self::IN_VIEW)?;
        let pipeline_cache = world.resource::<PipelineCache>();

        let effects_meta = world.resource::<EffectsMeta>();
        let effect_bind_groups = world.resource::<EffectBindGroups>();
        //let render_queue = world.resource::<RenderQueue>();

        // Make sure to schedule any buffer copy from changed effects before accessing
        // them
        effects_meta
            .dispatch_indirect_buffer
            .write_buffer(&mut render_context.command_encoder);
        effects_meta
            .render_dispatch_buffer
            .write_buffer(&mut render_context.command_encoder);

        // Compute init pass
        {
            let mut compute_pass =
                render_context
                    .command_encoder
                    .begin_compute_pass(&ComputePassDescriptor {
                        label: Some("hanabi:init"),
                    });

            {
                // Loop on all entities recorded inside the ExtractedEffectEntities input
                trace!("loop over effect batches...");
                //for effect_entity in extracted_effect_entities.entities.iter().copied() {

                // Dispatch init compute jobs
                for batch in self.effect_query.iter_manual(world) {
                    if let Some(init_pipeline) =
                        pipeline_cache.get_compute_pipeline(batch.init_pipeline_id)
                    {
                        // Do not dispatch any init work if there's nothing to spawn this frame
                        let spawn_count = batch.spawn_count;
                        if spawn_count == 0 {
                            continue;
                        }

                        const WORKGROUP_SIZE: u32 = 64;
                        let workgroup_count = (spawn_count + WORKGROUP_SIZE - 1) / WORKGROUP_SIZE;

                        //for (effect_entity, effect_slice) in effects_meta.entity_map.iter() {
                        // Retrieve the ExtractedEffect from the entity
                        //trace!("effect_entity={:?} effect_slice={:?}", effect_entity,
                        // effect_slice); let effect =
                        // self.effect_query.get_manual(world, *effect_entity).unwrap();

                        // Get the slice to init
                        //let effect_slice = effects_meta.get(&effect_entity);
                        // let effect_group =
                        //     &effects_meta.effect_cache.buffers()[batch.buffer_index as usize];
                        let particles_bind_group = effect_bind_groups
                            .particle_init(batch.buffer_index)
                            .unwrap();

                        let item_size = batch.particle_layout.min_binding_size();
                        let item_count = batch.slice.end - batch.slice.start;

                        let spawner_base = batch.spawner_base;
                        let buffer_offset = batch.slice.start;

                        let spawner_buffer_aligned = effects_meta.spawner_buffer.aligned_size();
                        assert!(
                            spawner_buffer_aligned >= GpuSpawnerParams::min_size().get() as usize
                        );
                        let spawner_offset = spawner_base * spawner_buffer_aligned as u32;

                        let render_indirect_offset = batch.buffer_index
                            * effects_meta.render_dispatch_buffer.aligned_size() as u32;

                        trace!(
                            "record commands for init pipeline of effect {:?} ({} items / {}B/item) (spawn {} = {} workgroups) spawner_base={} spawner_offset={} buffer_offset={} render_indirect_offset={}...",
                            batch.handle,
                            item_count,
                            item_size,
                            spawn_count,
                            workgroup_count,
                            spawner_base,
                            spawner_offset,
                            buffer_offset,
                            render_indirect_offset,
                        );

                        // Setup compute pass
                        //compute_pass.set_pipeline(&effect_group.init_pipeline);
                        compute_pass.set_pipeline(init_pipeline);
                        compute_pass.set_bind_group(
                            0,
                            effects_meta.sim_params_bind_group.as_ref().unwrap(),
                            &[],
                        );
                        compute_pass.set_bind_group(
                            1,
                            particles_bind_group,
                            &[buffer_offset, buffer_offset], /* FIXME: probably in bytes, so
                                                              * probably wrong! */
                        );
                        compute_pass.set_bind_group(
                            2,
                            effects_meta.spawner_bind_group.as_ref().unwrap(),
                            &[spawner_offset],
                        );
                        compute_pass.set_bind_group(
                            3,
                            effects_meta
                                .init_render_indirect_bind_group
                                .as_ref()
                                .unwrap(),
                            &[render_indirect_offset],
                        );
                        compute_pass.dispatch_workgroups(workgroup_count, 1, 1);
                        trace!("init compute dispatched");
                    }
                }
            }
        }

        // Compute indirect dispatch pass
        if effects_meta.spawner_buffer.buffer().is_some() {
            // Only if there's an effect
            let mut compute_pass =
                render_context
                    .command_encoder
                    .begin_compute_pass(&ComputePassDescriptor {
                        label: Some("hanabi:indirect_dispatch"),
                    });

            // Dispatch indirect dispatch compute job
            if let Some(indirect_dispatch_pipeline) = &effects_meta.indirect_dispatch_pipeline {
                trace!("record commands for indirect dispatch pipeline...");

                let num_batches = self.effect_query.iter_manual(world).count() as u32;

                const WORKGROUP_SIZE: u32 = 64;
                let workgroup_count = (num_batches + WORKGROUP_SIZE - 1) / WORKGROUP_SIZE;

                // Setup compute pass
                compute_pass.set_pipeline(indirect_dispatch_pipeline);
                compute_pass.set_bind_group(
                    0,
                    effects_meta.dr_indirect_bind_group.as_ref().unwrap(),
                    &[],
                );
                compute_pass.set_bind_group(
                    1,
                    effects_meta.sim_params_bind_group.as_ref().unwrap(),
                    &[],
                );
                compute_pass.dispatch_workgroups(workgroup_count, 1, 1);
                trace!(
                    "indirect dispatch compute dispatched: num_batches={} workgroup_count{}",
                    num_batches,
                    workgroup_count
                );
            }
        }

        // Compute update pass
        {
            let mut compute_pass =
                render_context
                    .command_encoder
                    .begin_compute_pass(&ComputePassDescriptor {
                        label: Some("hanabi:update"),
                    });

            // Dispatch update compute jobs
            for batch in self.effect_query.iter_manual(world) {
                if let Some(update_pipeline) =
                    pipeline_cache.get_compute_pipeline(batch.update_pipeline_id)
                {
                    //for (effect_entity, effect_slice) in effects_meta.entity_map.iter() {
                    // Retrieve the ExtractedEffect from the entity
                    //trace!("effect_entity={:?} effect_slice={:?}", effect_entity,
                    // effect_slice); let effect =
                    // self.effect_query.get_manual(world, *effect_entity).unwrap();

                    // Get the slice to update
                    //let effect_slice = effects_meta.get(&effect_entity);
                    // let effect_group =
                    //     &effects_meta.effect_cache.buffers()[batch.buffer_index as usize];
                    let particles_bind_group = effect_bind_groups
                        .particle_update(batch.buffer_index)
                        .unwrap();

                    let item_size = batch.particle_layout.size();
                    let item_count = batch.slice.end - batch.slice.start;

                    let spawner_base = batch.spawner_base;
                    let buffer_offset = batch.slice.start;

                    let spawner_buffer_aligned = effects_meta.spawner_buffer.aligned_size();
                    assert!(spawner_buffer_aligned >= GpuSpawnerParams::min_size().get() as usize);

                    let dispatch_indirect_offset = batch.buffer_index as u64
                        * effects_meta.dispatch_indirect_buffer.aligned_size() as u64;

                    let render_indirect_offset = batch.buffer_index
                        * effects_meta.render_dispatch_buffer.aligned_size() as u32;

                    trace!(
                        "record commands for update pipeline of effect {:?} ({} items / {}B/item) spawner_base={} buffer_offset={} dispatch_indirect_offset={} render_indirect_offset={}...",
                        batch.handle,
                        item_count,
                        item_size,
                        spawner_base,
                        buffer_offset,
                        dispatch_indirect_offset,
                        render_indirect_offset
                    );

                    // Setup compute pass
                    //compute_pass.set_pipeline(&effect_group.update_pipeline);
                    compute_pass.set_pipeline(update_pipeline);
                    compute_pass.set_bind_group(
                        0,
                        effects_meta.sim_params_bind_group.as_ref().unwrap(),
                        &[],
                    );
                    compute_pass.set_bind_group(
                        1,
                        particles_bind_group,
                        &[buffer_offset, buffer_offset], /* FIXME: probably in bytes, so
                                                          * probably wrong! */
                    );
                    compute_pass.set_bind_group(
                        2,
                        effects_meta.spawner_bind_group.as_ref().unwrap(),
                        &[spawner_base * spawner_buffer_aligned as u32],
                    );
                    compute_pass.set_bind_group(
                        3,
                        effects_meta
                            .update_render_indirect_bind_group
                            .as_ref()
                            .unwrap(),
                        &[render_indirect_offset],
                    );

                    if let Some(buffer) = effects_meta.dispatch_indirect_buffer.buffer() {
                        trace!(
                            "dispatch_workgroups_indirect: buffer={:?} offset={}",
                            buffer,
                            dispatch_indirect_offset
                        );
                        compute_pass.dispatch_workgroups_indirect(buffer, dispatch_indirect_offset);
                        // TODO - offset
                    }

                    trace!("update compute dispatched");
                }
            }
        }

        Ok(())
    }
}

#[cfg(test)]
mod tests {
    use super::*;

    #[test]
    fn layout_flags() {
        let flags = LayoutFlags::default();
        assert_eq!(flags, LayoutFlags::NONE);
    }
}<|MERGE_RESOLUTION|>--- conflicted
+++ resolved
@@ -2803,58 +2803,12 @@
     .into_inner()
     .get_render_pipeline(pipeline_id) else { return; };
 
-<<<<<<< HEAD
-            // @group(0) - View properties (camera matrix, etc.)
-            pass.set_bind_group(
-                0,
-                effects_meta.view_bind_group.as_ref().unwrap(),
-                &[view_uniform.offset],
-            );
-
-            // @group(1) - Particles buffer
-            let dispatch_indirect_offset = effects_meta
-                .gpu_dispatch_indirect_aligned_size
-                .unwrap()
-                .get()
-                * effect_batch.buffer_index;
-            trace!(
-                "set_bind_group(1): dispatch_indirect_offset={}",
-                dispatch_indirect_offset
-            );
-            pass.set_bind_group(
-                1,
-                effect_bind_groups
-                    .particle_render(effect_batch.buffer_index)
-                    .unwrap(),
-                &[dispatch_indirect_offset],
-            );
-
-            // @group(2) - Particle texture
-            if effect_batch
-                .layout_flags
-                .contains(LayoutFlags::PARTICLE_TEXTURE)
-            {
-                let image_handle = Handle::weak(effect_batch.image_handle_id);
-                if let Some(bind_group) = effect_bind_groups.images.get(&image_handle) {
-                    pass.set_bind_group(2, bind_group, &[]);
-                } else {
-                    // Texture not ready; skip this drawing for now
-                    trace!(
-                        "Particle texture bind group not available for batch buf={} slice={:?}. Skipping draw call.",
-                        effect_batch.buffer_index,
-                        effect_batch.slice
-                    );
-                    return; //continue;
-                }
-            }
-=======
     trace!("render pass");
 
     pass.set_render_pipeline(pipeline);
 
     // Vertex buffer containing the particle model to draw. Generally a quad.
     pass.set_vertex_buffer(0, effects_meta.vertices.buffer().unwrap().slice(..));
->>>>>>> 70d8c241
 
     // View properties (camera matrix, etc.)
     pass.set_bind_group(
@@ -2888,17 +2842,9 @@
         } else {
             // Texture not ready; skip this drawing for now
             trace!(
-<<<<<<< HEAD
-                "Draw {} particles with {} vertices per particle for batch from buffer #{} (render_indirect_offset={}).",
-                particle_count,
-                vertex_count,
-                effect_batch.buffer_index,
-                render_indirect_offset
-=======
                 "Particle texture bind group not available for batch buf={} slice={:?}. Skipping draw call.",
                 effect_batch.buffer_index,
                 effect_batch.slice
->>>>>>> 70d8c241
             );
             return; //continue;
         }
@@ -2948,87 +2894,6 @@
         item: &Transparent3d,
     ) {
         trace!("Draw<Transparent3d>: view={:?}", view);
-<<<<<<< HEAD
-        let (effects_meta, effect_bind_groups, pipeline_cache, views, effects) =
-            self.params.get(world);
-        let view_uniform = views.get(view).unwrap();
-        let effects_meta = effects_meta.into_inner();
-        let effect_bind_groups = effect_bind_groups.into_inner();
-        let effect_batch = effects.get(item.entity).unwrap();
-        if let Some(pipeline) = pipeline_cache
-            .into_inner()
-            .get_render_pipeline(item.pipeline)
-        {
-            trace!("render pass");
-            //let effect_group = &effects_meta.effect_cache.buffers()[0]; // TODO
-
-            pass.set_render_pipeline(pipeline);
-
-            // Vertex buffer containing the particle model to draw. Generally a quad.
-            pass.set_vertex_buffer(0, effects_meta.vertices.buffer().unwrap().slice(..));
-
-            // @group(0) - View properties (camera matrix, etc.)
-            pass.set_bind_group(
-                0,
-                effects_meta.view_bind_group.as_ref().unwrap(),
-                &[view_uniform.offset],
-            );
-
-            // @group(1) - Particles buffer
-            let dispatch_indirect_offset = effects_meta
-                .gpu_dispatch_indirect_aligned_size
-                .unwrap()
-                .get()
-                * effect_batch.buffer_index;
-            trace!(
-                "set_bind_group(1): dispatch_indirect_offset={}",
-                dispatch_indirect_offset
-            );
-            pass.set_bind_group(
-                1,
-                effect_bind_groups
-                    .particle_render(effect_batch.buffer_index)
-                    .unwrap(),
-                &[dispatch_indirect_offset],
-            );
-
-            // @group(2) - Particle texture
-            if effect_batch
-                .layout_flags
-                .contains(LayoutFlags::PARTICLE_TEXTURE)
-            {
-                let image_handle = Handle::weak(effect_batch.image_handle_id);
-                if let Some(bind_group) = effect_bind_groups.images.get(&image_handle) {
-                    pass.set_bind_group(2, bind_group, &[]);
-                } else {
-                    // Texture not ready; skip this drawing for now
-                    trace!(
-                        "Particle texture bind group not available for batch buf={} slice={:?}. Skipping draw call.",
-                        effect_batch.buffer_index,
-                        effect_batch.slice
-                    );
-                    return; //continue;
-                }
-            }
-
-            let vertex_count = effects_meta.vertices.len() as u32;
-            let particle_count = effect_batch.slice.end - effect_batch.slice.start;
-
-            let render_indirect_buffer = effects_meta.render_dispatch_buffer.buffer().unwrap();
-
-            let render_indirect_offset =
-                effects_meta.gpu_render_indirect_aligned_size.unwrap().get() as u64
-                    * effect_batch.buffer_index as u64;
-            trace!(
-                "Draw {} particles with {} vertices per particle for batch from buffer #{} (render_indirect_offset={}).",
-                particle_count,
-                vertex_count,
-                effect_batch.buffer_index,
-                render_indirect_offset
-            );
-            pass.draw_indirect(render_indirect_buffer, render_indirect_offset);
-        }
-=======
         draw(
             world,
             pass,
@@ -3037,7 +2902,6 @@
             item.pipeline,
             &mut self.params,
         );
->>>>>>> 70d8c241
     }
 }
 
