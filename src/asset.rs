--- conflicted
+++ resolved
@@ -11,10 +11,7 @@
 use serde::{Deserialize, Serialize};
 #[cfg(feature = "serde")]
 use thiserror::Error;
-<<<<<<< HEAD
-=======
 use wgpu::{BlendComponent, BlendFactor, BlendOperation, BlendState};
->>>>>>> c8b616d5
 
 use crate::{
     modifier::{Modifier, RenderModifier},
@@ -971,7 +968,6 @@
     }
 }
 
-<<<<<<< HEAD
 /// Parent effect, if any.
 ///
 /// This component is optional. When present, on the same entity as the
@@ -991,12 +987,12 @@
     pub fn new(parent: Entity) -> Self {
         Self { entity: parent }
     }
-=======
+}
+
 #[derive(Debug, Default, Clone, Copy, PartialEq, Reflect)]
 #[cfg_attr(feature = "serde", derive(Serialize, Deserialize))]
 pub struct ParticleTrails {
     pub spawn_period: f32,
->>>>>>> c8b616d5
 }
 
 #[cfg(test)]
